# Changelog

All notable changes to this project will be documented in this file.

The format is based on [Keep a Changelog](https://keepachangelog.com/en/1.0.0/), and this project adheres
to [Semantic Versioning](https://semver.org/spec/v2.0.0.html).

## [unreleased]

## [5.0.0] - 2023-04-05

<<<<<<< HEAD
=======
### Changes

- Updated the `java-jwt` dependency version
- Increases free Dashboard user count to 3

>>>>>>> ff04fd72
### Fixes

- Fixed creating JWTs using MongoDB if a key already exists

### Breaking changes

- Using an internal `SemVer` class to handle version numbers. This will make handling CDI version ranges easier.
- Support for CDI version `2.21`
<<<<<<< HEAD
  - Removed POST `/recipe/handshake`
  - Added `useDynamicSigningKey` into `createNewSession` (POST `/recipe/session`), replacing 
    `access_token_signing_key_dynamic` used in CDI<=2.18
  - Added `useStaticSigningKey` into `createSignedJWT` (POST `/recipe/jwt`)
  - Added `checkDatabase` into `verifySession` (POST `/recipe/session/verify`), replacing 
    `access_token_blacklisting` used in CDI<=2.18
  - Removed `idRefreshToken`, `jwtSigningPublicKey`, `jwtSigningPublicKeyExpiryTime` and `jwtSigningPublicKeyList` 
    from responses
  - Deprecated GET `/recipe/jwt/jwks`
  - Added GET `/.well-known/jwks.json`: a standard jwks
- Added new access token version
  - Uses standard prop names (i.e.: `sub` instead of `userId`)
  - Contains the id of the signing key in the header (as `kid`)
  - Stores the user payload merged into the root level, instead of the `userData` prop
- Session handling function now throw if the user payload contains protected props (`sub`, `iat`, `exp`, 
  `sessionHandle`, `refreshTokenHash1`, `parentRefreshTokenHash1`, `antiCsrfToken`)
  - A related exception type was added as `AccessTokenPayloadError`
- Refactored the handling of signing keys
- `createNewSession` now takes a `useStaticKey` parameter instead of depending on the 
  `access_token_signing_key_dynamic` config value
- `createJWTToken` now supports signing by a dynamic key
- `getSession` now takes a `checkDatabase` parameter instead of using the `access_token_blacklisting` config value 
=======
    - Removed POST `/recipe/handshake`
    - Added `useDynamicSigningKey` into `createNewSession` (POST `/recipe/session`), replacing
      `access_token_signing_key_dynamic` used in CDI<=2.18
    - Added `useStaticSigningKey` into `createSignedJWT` (POST `/recipe/jwt`)
    - Added `checkDatabase` into `verifySession` (POST `/recipe/session/verify`), replacing
      `access_token_blacklisting` used in CDI<=2.18
    - Removed `idRefreshToken`, `jwtSigningPublicKey`, `jwtSigningPublicKeyExpiryTime` and `jwtSigningPublicKeyList`
      from responses
    - Deprecated GET `/recipe/jwt/jwks`
    - Added GET `/.well-known/jwks.json`: a standard jwks
- Added new access token version
    - Uses standard prop names (i.e.: `sub` instead of `userId`)
    - Contains the id of the signing key in the header (as `kid`)
    - Stores the user payload merged into the root level, instead of the `userData` prop
- Session handling function now throw if the user payload contains protected props (`sub`, `iat`, `exp`,
  `sessionHandle`, `refreshTokenHash1`, `parentRefreshTokenHash1`, `antiCsrfToken`)
    - A related exception type was added as `AccessTokenPayloadError`
- Refactored the handling of signing keys
- `createNewSession` now takes a `useStaticKey` parameter instead of depending on the
  `access_token_signing_key_dynamic` config value
- `createJWTToken` now supports signing by a dynamic key
- `getSession` now takes a `checkDatabase` parameter instead of using the `access_token_blacklisting` config value
>>>>>>> ff04fd72
- Updated plugin interface version to 2.21

### Configuration Changes

- `access_token_signing_key_dynamic` is now deprecated, only used for requests with CDI<=2.18
- `access_token_blacklisting` is now deprecated, only used for requests with CDI<=2.18
- Renamed `access_token_signing_key_update_interval` to `access_token_dynamic_signing_key_update_interval`

### Database Changes

- Added new `useStaticKey` field into session info
<<<<<<< HEAD
- Manual migration is also required if `access_token_signing_key_dynamic` was set to true

#### Migration steps for SQL
- If using `access_token_signing_key_dynamic` false:
  - `ALTER TABLE session_info ADD COLUMN use_static_key BOOLEAN NOT NULL DEFAULT(true);`
  - ```sql
=======
- Manual migration is also required if `access_token_signing_key_dynamic` was set to false

#### Migration steps for SQL

- If using `access_token_signing_key_dynamic` false:
    ```sql
    ALTER TABLE session_info ADD COLUMN use_static_key BOOLEAN NOT NULL DEFAULT(true);
    ALTER TABLE session_info ALTER COLUMN use_static_key DROP DEFAULT;
    ```
    ```sql
>>>>>>> ff04fd72
    INSERT INTO jwt_signing_keys(key_id, key_string, algorithm, created_at)
      select CONCAT('s-', created_at_time) as key_id, value as key_string, 'RS256' as algorithm, created_at_time as created_at
      from session_access_token_signing_keys;
    ```
<<<<<<< HEAD
- If using `access_token_signing_key_dynamic` true:
  - `ALTER TABLE session_info ADD COLUMN use_static_key BOOLEAN NOT NULL DEFAULT(false);` 
=======
- If using `access_token_signing_key_dynamic` true or not set:
  - ```sql
    ALTER TABLE session_info ADD COLUMN use_static_key BOOLEAN NOT NULL DEFAULT(false);
    ALTER TABLE session_info ALTER COLUMN use_static_key DROP DEFAULT;
    ```
>>>>>>> ff04fd72

#### Migration steps for MongoDB

- If using `access_token_signing_key_dynamic` false:
<<<<<<< HEAD
  - ```
=======
    ```
>>>>>>> ff04fd72
    db.session_info.update({},
      {
        "$set": {
          "use_static_key": true
        }
      });
    ```
<<<<<<< HEAD
  - ```
=======
    ```
>>>>>>> ff04fd72
    db.key_value.aggregate([
      {
        "$match": {
          _id: "access_token_signing_key_list"
        }
      },
      {
        $unwind: "$keys"
      },
      {
        $addFields: {
          _id: {
            "$concat": [
              "s-",
              {
                $convert: {
                  input: "$keys.created_at_time",
                  to: "string"
                }
              }
            ]
          },
          "key_string": "$keys.value",
          "algorithm": "RS256",
          "created_at": "$keys.created_at_time",
          
        }
      },
      {
        "$project": {
          "keys": 0,
          
        }
      },
      {
        "$merge": {
          "into": "jwt_signing_keys",
          
        }
      }
    ]);
    ```

<<<<<<< HEAD
- If using `access_token_signing_key_dynamic` true:
  - ```
=======
- If using `access_token_signing_key_dynamic` true or not set:
    ```
>>>>>>> ff04fd72
    db.session_info.update({},
      {
        "$set": {
          "use_static_key": false
        }
      });
    ```

## [4.6.0] - 2023-03-30

- Add Optional Search Tags to Pagination API to enable dashboard search

### New APIs:
<<<<<<< HEAD
  - `GET /user/search/tags` retrieves the available search tags 

=======

- `GET /user/search/tags` retrieves the available search tags
>>>>>>> ff04fd72

## [4.5.0] - 2023-03-27

- Add TOTP recipe

### Database changes:

- Add new tables for TOTP recipe:
    - `totp_users` that stores the users that have enabled TOTP
    - `totp_user_devices` that stores devices (each device has its own secret) for each user
    - `totp_used_codes` that stores used codes for each user. This is to implement rate limiting and prevent replay
      attacks.
    - `user_last_active` that stores the last active time for each user.

### New APIs:

- `GET /users/count/active` to fetch the number of active users after the given timestamp.
- `POST /recipe/totp/device` to create a new device as well as the user if it doesn't exist.
- `POST /recipe/totp/device/verify` to verify a device. This is to ensure that the user has access to the device.
- `POST /recipe/totp/verify` to verify a code and continue the login flow.
- `PUT /recipe/totp/device` to update the name of a device. Name is just a string that the user can set to identify the
  device.
- `GET /recipe/totp/device/list` to get all devices for a user.
- `POST /recipe/totp/device/remove` to remove a device. If the user has no more devices, the user is also removed.

## [4.4.2] - 2023-03-16

- Adds null check in email normalisation to fix: https://github.com/supertokens/supertokens-node/issues/514

## [4.4.1] - 2023-03-09

- Normalises email in all APIs in which email was not being
  normalised: https://github.com/supertokens/supertokens-core/issues/577

## [4.4.0] - 2023-02-21

### Added

- Dashboard Recipe
- Support with CDI version `2.18`

### Database Changes

- Adds `dashboard_users` table
- Adds `dashboard_user_sessions` table

## [4.3.0] - 2023-01-05

- Adds feature flag, ee folder and APIs to add / remove license keys for enterprise features.

## [4.2.1] - 2022-11-24

- Updates the type of `access_token_validity` in the CoreConfig from `int` to `long`

## [4.2.0] - 2022-11-07

- Update dependencies for security updates: https://github.com/supertokens/supertokens-core/issues/525

## [4.1.1] - 2022-10-13

- Updates core routes to now allow for trailing slashes

## [4.1.0] - 2022-09-22

- Adds request IP allow & deny list: https://github.com/supertokens/supertokens-core/issues/511

## [4.0.1] - 2022-09-19

- Fixes bug related to implementationDependencies.json

## [4.0.0] - 2022-09-19

### Added

- EmailPassword User migration API which allows you to import users with their email and password hashes.
- Support to import users with password hashes from Firebase
- Support with CDI version `2.16`
- Hello API on `/` route.

### Database Changes

- Updates the `password_hash` column in the `emailpassword_users` table from `VARCHAR(128)` to `VARCHAR(256)` to support
  more password hash lengths.
- Updates the `third_party_user_id` column in the `thirdparty_users` table from `VARCHAR(128)` to `VARCHAR(256)` to
  resolve https://github.com/supertokens/supertokens-core/issues/306

- For legacy users who are self hosting the SuperTokens core run the following command to update your database with the
  changes:
    - With MySql:
      `ALTER TABLE thirdparty_users MODIFY third_party_user_id VARCHAR(256); ALTER TABLE emailpassword_users MODIFY password_hash VARCHAR(256);`
    - With PostgreSQL:
      `ALTER TABLE thirdparty_users ALTER COLUMN third_party_user_id TYPE VARCHAR(256); ALTER TABLE emailpassword_users ALTER COLUMN password_hash TYPE VARCHAR(256);`

## [3.16.2] - 2022-09-02

### Bug fixes

- Updated java-jwt to handle `null` claims in JWTs

## [3.16.1] - 2022-09-02

### Bug fixes

- Fixed handling of `null` in access token payloads: https://github.com/supertokens/supertokens-core/issues/499

## [3.16.0] - 2022-08-18

- Changes logging level of API start / finished & Cronjob start / finished to be `INFO` level instead of `DEBUG` level.
- Added new config `log_level` to set logging level. Possible values are `DEBUG` | `INFO` | `WARN` | `ERROR` |
  `NONE`. As an example, setting the log level to `WARN` would make the core print out `WARN` and `ERROR` level logs.

## [3.15.1] - 2022-08-10

- Updates UserIdMapping recipe to resolve UserId Mappings for Auth recipes in the core itself

## [3.15.0] - 2022-07-25

- Adds UserIdMapping recipe
- Support for collecting and displaying failing tests

### Database changes

- Adds `userid_mapping` table

## [3.14.0] - 2022-06-07

- Fixes `/recipe/session/user GET` to return only session handles that have not expired.
- Support for new plugin interface version (v2.15)
- Checks for if the session has expired in `updateSession` before calling the update function.

## [3.13.0] - 2022-05-05

- Adds UserRoles recipe
- Fixes base_path config option not being observed when running `supertokens list`
- Adds base_path normalization logic

### Database changes

- Adds `roles`, `role_permissions` and `user_roles` table

## [3.12.1] - 2022-04-02

### Changes

- Changed default `--with_argon2_hashing_pool_size` in `hashingCalibrate` CLI command to 1.

## [3.12.0] - 2022-04-01

- Adds github action for running tests against in memory db.
- Adds github action for checking if "Run tests" action was completed (to run in PRs)
- Fixes how config values are changed during tests.
- Adds 60 mins timeout to github action jobs
- Moves deleting user metadata to happen before deleting the actual user.
- Adds support for argon2 hashing.
- Adds colours to CLI output (in case of errors).

### New config:

- `password_hashing_alg`
- `argon2_iterations`
- `argon2_memory_kb`
- `argon2_parallelism`
- `argon2_hashing_pool_size`
- `bcrypt_log_rounds`

### New CLI command:

- `supertokens hashingCalibrate`: Used to calibrate argon2 and bcrypt passing hashing params.

## [3.11.0] - 2022-03-19

### Changes

- Fixes memory leak during testing.
- Updated plugin interface version
- Adds usermetadata recipe
- Update CONTRIBUTING.md with instructions for gitpod setup

### Database changes

- Added `user_metadata` table

## [3.10.0] - 2022-02-23

- Updated plugin interface version
- Fixed ResultSet instances to avoid Memory Leaks

## [3.9.1] - 2022-02-16

- Fixed https://github.com/supertokens/supertokens-core/issues/373: Catching `StorageTransactionLogicException` in
  transaction helper function for retries

## [3.9.0] - 2022-01-31

### Changes

- Supporting CDI v2.12
- Adding the `userId` to the reponse of `recipe/user/password/reset`
- Adds support for providing base path for all APIs: https://github.com/supertokens/supertokens-node/issues/252
- Add workflow to verify if pr title follows conventional commits

### New config param:

- `base_path` - default is `""` (No base path)

## [3.8.0] - 2022-01-14

### Added

- Added Passwordless recipe ( with unit test coverage )

### Database changes

- Adds new tables for passwordless:
    - `passwordless_users` that stores the users of the passwordless recipe
    - `passwordless_devices` that stores devices/information about passwordless login attempts
    - `passwordless_codes` that stores the codes each device can consume to finish the login process

### Changes

- New recipeId in `/users` response with a corresponding new user type

## [3.7.0] - 2021-12-16

### Added

- Delete user endpoint

## [3.6.1] - 2021-11-15

### Fixes

- Issue with JWT expiry always being lower than expected
- Modulus and exponent for JsonWebKeys are now sent as unsigned when fetching public keys from the /jwt/jwks.json
  endpoint. Both values are url encoded without any padding.

### Changes

- JWT creation logic to add a `iss` claim only if none is provided

## [3.6.0] - 2021-08-26

### Added

- New config values `password_reset_token_lifetime`
  and `email_verification_token_lifetime`: https://github.com/supertokens/supertokens-core/issues/297
- Added support for multiple access token signing keys: https://github.com/supertokens/supertokens-core/issues/305
- Updated CDI version
- Added a table to store access token signing keys into SQL schema, called `session_access_token_signing_keys`
- New JWT recipe to create JWT tokens using SuperTokens
- New table `jwt_signing_keys` added to store keys used by the JWT recipe

## [3.5.3] - 2021-09-20

### Changes

- Explicitly adds UTF-8 compatible conversion when encoding / decoding base64 strings.

## [3.5.2] - 2021-09-01

### Fixes

- Issue with verifying refresh token throwing an unauthorised exception due to a db connection error.
- Sends far ahead jwt signing key expiry time in case updating them is
  disabled: https://github.com/supertokens/supertokens-core/issues/304

### Changes

- Changes JWT signing key update interval to not be limited to 720 hours

## [3.5.1] - 2021-08-25

### Added

- Logs non "OK" status code from APIs for debugging purposes.

### Fixed:

- Always throws unauthorised response if refresh token is not valid - previously it was throwing a 500 error in case it
  was not properly base 64 encoded.

## [3.5.0] - 2021-06-20

### Changed

- Make emailverificaiton tables take a generic userId: https://github.com/supertokens/supertokens-core/issues/258
- Adds new count and pagination APIs: https://github.com/supertokens/supertokens-core/issues/259
- Adds new API to get session data, and deprecates older one to get session and JWT payload separately:
  https://github.com/supertokens/supertokens-core/issues/255
- Removed `isVerified` boolean from thirdparty sign in up API as per CDI spec 2.8, and hence does not do email
  verification in this API either. Also related to https://github.com/supertokens/supertokens-core/issues/295

### Added

- Add `GET /recipe/users/by-email?email=john@example.com` endpoint for ThirdParty recipe to fetch all users with given
  email
- Add new emailverification APIs for remove tokens and unverify email.
- Add `PUT /recipe/user` for emailpassword recipe to change user's password or email.

## [3.4.2] - 2021-06-27

### Fixes

- `NullPointerException` that is thrown in `AccessTokenSigningKey.java` class when the `keyInfo` object is accessed in
  parallel after the signing key has expired: https://github.com/supertokens/supertokens-core/issues/282

## [3.4.1] - 2021-06-18

### Added

- `test_mode` to the options for running the core so that it can be run in test mode whilst being tested by the backend
  SDK.
- Adds `jwtSigningPublicKey` and `jwtSigningPublicKeyExpiryTime` to API response when returning `TRY_REFRESH_TOKEN
  ` from session verify.

## [3.4.0] - 2021-04-22

### Changed

- Uses Open JDK 15.0.1

## [3.3.0] - 2021-02-16

### Changed

- Extracted email verification into its own recipe
- ThirdParty recipe API

## [3.2.0] - 2021-01-26

### Changed

- Normalises email by making it all lower case
- Changes in handshake API
- Changes in config
- Changes in session create, verify and refresh APis

## [3.1.0] - 2021-01-14

### Changed

- Used rowmapper for in memory db
- Adds email verification APIs
- Adds user pagination APIs
- Adds timeJoined to whenever a user object is returned from an API

## [3.0.1] - 2020-10-27

### Changed

- Makes Hello API do a db query as well for better status checking

## [3.0.0] - 2020-10-25

### Changed

- Changes as per CDI 2.4: https://github.com/supertokens/core-driver-interface/issues/1
- In memory db uses the SQL interface
- Emailpassword recipe functions and APIs
- Deprecates the need for a separate SQLite repo (since the in mem one already exists within the core)

## [2.5.2] - 2020-10-25

### Fixed

- Issue #84 - Correct access token signing key expiry not being sent by APIs

## [2.5.1] - 2020-10-08

### Changed

- Fixed issue of docker image hanging when run in foreground

## [2.5.0] - 2020-10-08

### Added

- Updates the access token if blacklisting is switched on and the JWT payload has been changed somehow
- API key support
- JWT Api Key Rotation

### Removed

- Compatibility with the inefficient method for handling refresh tokens.

## [2.4.0] - 2020-09-09

### Added

- CSRF check in refresh API
- set csrf config to `false` by default
- compatibility with CDI 2.3

### Fixed

- When regenerating session, uses old access tokens' parentRefreshTokenHash1 instead of null

### Changed

- Optimises refresh token to not store old tokens in the database
- removes the need for a license key
- removes API Pings

## [2.3.0] - 2020-08-11

### Changed

- Makes default session expiry status code 401
- Makes default refresh API path "/session/refresh"
- Compatibility with CDI 2.2. Makes `cookie_domain` default value to not set, so that it will work with any API
- Makes sameSite = lax by default
- If licenseKey is missing, then dependency jars are downloaded in DEV mode

## [2.2.3] - 2020-08-10

### Changes

- Makes license Apache 2.0

## [2.2.2] - 2020-07-02

### Fixed

- Changes how versioning works to make it per API call.
- Supports CDI 2.1

## [2.2.1] - 2020-05-14

### Fixed

- Forcing of no in memory database flag to start command on Linux fixed

## [2.2.0] - 2020-05-20

### Added

- Uses in memory database in dev mode if database is not configured
- Removes the need to specify dev / production when running the start command

## [2.1.0] - 2020-04-30

### Added

- Compatibility with CDI 2.0
- API versions
- SameSite cookie option
- Updating of JWT payload
- Session expired status code configuration
- Partial lmrt support

## [2.0.0] - 2020-04-07

### Added

- Compatibility with NoSQL databases like MongoDB
- Setting sameSite cookie option. However, this is not usable in this release.

## [1.1.1] - 2020-03-23

### Changed

- Adds #!/bin/bash in scripts

## [1.1.0] - 2020-03-23

### Changed

- Allow for an unlimited number of SuperTokens instances in production mode
- License changes to reflect the above<|MERGE_RESOLUTION|>--- conflicted
+++ resolved
@@ -9,14 +9,11 @@
 
 ## [5.0.0] - 2023-04-05
 
-<<<<<<< HEAD
-=======
 ### Changes
 
 - Updated the `java-jwt` dependency version
 - Increases free Dashboard user count to 3
 
->>>>>>> ff04fd72
 ### Fixes
 
 - Fixed creating JWTs using MongoDB if a key already exists
@@ -25,7 +22,6 @@
 
 - Using an internal `SemVer` class to handle version numbers. This will make handling CDI version ranges easier.
 - Support for CDI version `2.21`
-<<<<<<< HEAD
   - Removed POST `/recipe/handshake`
   - Added `useDynamicSigningKey` into `createNewSession` (POST `/recipe/session`), replacing 
     `access_token_signing_key_dynamic` used in CDI<=2.18
@@ -48,30 +44,6 @@
   `access_token_signing_key_dynamic` config value
 - `createJWTToken` now supports signing by a dynamic key
 - `getSession` now takes a `checkDatabase` parameter instead of using the `access_token_blacklisting` config value 
-=======
-    - Removed POST `/recipe/handshake`
-    - Added `useDynamicSigningKey` into `createNewSession` (POST `/recipe/session`), replacing
-      `access_token_signing_key_dynamic` used in CDI<=2.18
-    - Added `useStaticSigningKey` into `createSignedJWT` (POST `/recipe/jwt`)
-    - Added `checkDatabase` into `verifySession` (POST `/recipe/session/verify`), replacing
-      `access_token_blacklisting` used in CDI<=2.18
-    - Removed `idRefreshToken`, `jwtSigningPublicKey`, `jwtSigningPublicKeyExpiryTime` and `jwtSigningPublicKeyList`
-      from responses
-    - Deprecated GET `/recipe/jwt/jwks`
-    - Added GET `/.well-known/jwks.json`: a standard jwks
-- Added new access token version
-    - Uses standard prop names (i.e.: `sub` instead of `userId`)
-    - Contains the id of the signing key in the header (as `kid`)
-    - Stores the user payload merged into the root level, instead of the `userData` prop
-- Session handling function now throw if the user payload contains protected props (`sub`, `iat`, `exp`,
-  `sessionHandle`, `refreshTokenHash1`, `parentRefreshTokenHash1`, `antiCsrfToken`)
-    - A related exception type was added as `AccessTokenPayloadError`
-- Refactored the handling of signing keys
-- `createNewSession` now takes a `useStaticKey` parameter instead of depending on the
-  `access_token_signing_key_dynamic` config value
-- `createJWTToken` now supports signing by a dynamic key
-- `getSession` now takes a `checkDatabase` parameter instead of using the `access_token_blacklisting` config value
->>>>>>> ff04fd72
 - Updated plugin interface version to 2.21
 
 ### Configuration Changes
@@ -83,48 +55,30 @@
 ### Database Changes
 
 - Added new `useStaticKey` field into session info
-<<<<<<< HEAD
-- Manual migration is also required if `access_token_signing_key_dynamic` was set to true
+- Manual migration is also required if `access_token_signing_key_dynamic` was set to false
 
 #### Migration steps for SQL
+
 - If using `access_token_signing_key_dynamic` false:
-  - `ALTER TABLE session_info ADD COLUMN use_static_key BOOLEAN NOT NULL DEFAULT(true);`
   - ```sql
-=======
-- Manual migration is also required if `access_token_signing_key_dynamic` was set to false
-
-#### Migration steps for SQL
-
-- If using `access_token_signing_key_dynamic` false:
-    ```sql
     ALTER TABLE session_info ADD COLUMN use_static_key BOOLEAN NOT NULL DEFAULT(true);
     ALTER TABLE session_info ALTER COLUMN use_static_key DROP DEFAULT;
     ```
-    ```sql
->>>>>>> ff04fd72
+  - ```sql
     INSERT INTO jwt_signing_keys(key_id, key_string, algorithm, created_at)
       select CONCAT('s-', created_at_time) as key_id, value as key_string, 'RS256' as algorithm, created_at_time as created_at
       from session_access_token_signing_keys;
     ```
-<<<<<<< HEAD
-- If using `access_token_signing_key_dynamic` true:
-  - `ALTER TABLE session_info ADD COLUMN use_static_key BOOLEAN NOT NULL DEFAULT(false);` 
-=======
 - If using `access_token_signing_key_dynamic` true or not set:
   - ```sql
     ALTER TABLE session_info ADD COLUMN use_static_key BOOLEAN NOT NULL DEFAULT(false);
     ALTER TABLE session_info ALTER COLUMN use_static_key DROP DEFAULT;
     ```
->>>>>>> ff04fd72
 
 #### Migration steps for MongoDB
 
 - If using `access_token_signing_key_dynamic` false:
-<<<<<<< HEAD
   - ```
-=======
-    ```
->>>>>>> ff04fd72
     db.session_info.update({},
       {
         "$set": {
@@ -132,11 +86,7 @@
         }
       });
     ```
-<<<<<<< HEAD
   - ```
-=======
-    ```
->>>>>>> ff04fd72
     db.key_value.aggregate([
       {
         "$match": {
@@ -180,13 +130,8 @@
     ]);
     ```
 
-<<<<<<< HEAD
-- If using `access_token_signing_key_dynamic` true:
+- If using `access_token_signing_key_dynamic` true or not set:
   - ```
-=======
-- If using `access_token_signing_key_dynamic` true or not set:
-    ```
->>>>>>> ff04fd72
     db.session_info.update({},
       {
         "$set": {
@@ -200,13 +145,8 @@
 - Add Optional Search Tags to Pagination API to enable dashboard search
 
 ### New APIs:
-<<<<<<< HEAD
   - `GET /user/search/tags` retrieves the available search tags 
 
-=======
-
-- `GET /user/search/tags` retrieves the available search tags
->>>>>>> ff04fd72
 
 ## [4.5.0] - 2023-03-27
 
