/*
 *    Copyright (c) 2020, VRAI Labs and/or its affiliates. All rights reserved.
 *
 *    This software is licensed under the Apache License, Version 2.0 (the
 *    "License") as published by the Apache Software Foundation.
 *
 *    You may not use this file except in compliance with the License. You may
 *    obtain a copy of the License at http://www.apache.org/licenses/LICENSE-2.0
 *
 *    Unless required by applicable law or agreed to in writing, software
 *    distributed under the License is distributed on an "AS IS" BASIS, WITHOUT
 *    WARRANTIES OR CONDITIONS OF ANY KIND, either express or implied. See the
 *    License for the specific language governing permissions and limitations
 *    under the License.
 */

package io.supertokens.config;

import com.fasterxml.jackson.databind.ObjectMapper;
import com.fasterxml.jackson.dataformat.yaml.YAMLFactory;
import com.google.gson.Gson;
import com.google.gson.JsonObject;
import io.supertokens.Main;
import io.supertokens.ProcessState;
import io.supertokens.ResourceDistributor;
import io.supertokens.cliOptions.CLIOptions;
import io.supertokens.output.Logging;
import io.supertokens.pluginInterface.Storage;
import io.supertokens.pluginInterface.exceptions.InvalidConfigException;
import io.supertokens.pluginInterface.multitenancy.TenantConfig;
import io.supertokens.pluginInterface.multitenancy.TenantIdentifier;
import io.supertokens.pluginInterface.multitenancy.exceptions.TenantOrAppNotFoundException;
import io.supertokens.storageLayer.StorageLayer;
import org.jetbrains.annotations.TestOnly;

import java.io.File;
import java.io.IOException;
import java.util.ArrayList;
import java.util.HashMap;
import java.util.List;
import java.util.Map;

public class Config extends ResourceDistributor.SingletonResource {

    public static final String RESOURCE_KEY = "io.supertokens.config.Config";
    private final Main main;
    private final CoreConfig core;

    private Config(Main main, String configFilePath) throws InvalidConfigException, IOException {
        this.main = main;
        final ObjectMapper mapper = new ObjectMapper(new YAMLFactory());
        CoreConfig config = mapper.readValue(new File(configFilePath), CoreConfig.class);
<<<<<<< HEAD
        config.validate(main);
=======
        config.normalizeAndValidate(main);
>>>>>>> 238cdc8b
        this.core = config;
    }

    private Config(Main main, JsonObject jsonConfig) throws IOException, InvalidConfigException {
        this.main = main;
        final ObjectMapper mapper = new ObjectMapper(new YAMLFactory());
        CoreConfig config = mapper.readValue(jsonConfig.toString(), CoreConfig.class);
<<<<<<< HEAD
        config.validate(main);
=======
        config.normalizeAndValidate(main);
>>>>>>> 238cdc8b
        this.core = config;
    }

    public static Config getInstance(TenantIdentifier tenantIdentifier, Main main)
            throws TenantOrAppNotFoundException {
        return (Config) main.getResourceDistributor().getResource(tenantIdentifier, RESOURCE_KEY);
    }

    public static void loadBaseConfig(Main main)
            throws InvalidConfigException, IOException {
        main.getResourceDistributor()
                .setResource(new TenantIdentifier(null, null, null), RESOURCE_KEY,
                        new Config(main, getConfigFilePath(main)));

        // this function is only called for the base config since we only want one logging file(s) for all tenants
        try {
            getInstance(new TenantIdentifier(null, null, null), main).core.createLoggingFile(main);
        } catch (TenantOrAppNotFoundException ignored) {
            // should never come here..
        }

        Logging.info(main, TenantIdentifier.BASE_TENANT, "Loading supertokens config.", true);
    }

    public static JsonObject getBaseConfigAsJsonObject(Main main) throws IOException {
        // we do not use the CoreConfig class here cause the actual config.yaml file may
        // contain other fields which the CoreConfig doesn't have, and we do not want to
        // omit them from the output json.
        ObjectMapper yamlReader = new ObjectMapper(new YAMLFactory());
        Object obj = yamlReader.readValue(new File(getConfigFilePath(main)), Object.class);
        return new Gson().toJsonTree(obj).getAsJsonObject();
    }

    private static String getConfigFilePath(Main main) {
        return CLIOptions.get(main).getConfigFilePath() == null
                ? CLIOptions.get(main).getInstallationPath() + "config.yaml"
                : CLIOptions.get(main).getConfigFilePath();
    }

    @TestOnly
    public static void loadAllTenantConfig(Main main, TenantConfig[] tenants)
            throws IOException, InvalidConfigException {
        loadAllTenantConfig(main, tenants, new ArrayList<>());
    }

    public static void loadAllTenantConfig(Main main, TenantConfig[] tenants, List<TenantIdentifier> tenantsThatChanged)
            throws IOException, InvalidConfigException {
        ProcessState.getInstance(main).addState(ProcessState.PROCESS_STATE.LOADING_ALL_TENANT_CONFIG, null);
        Map<ResourceDistributor.KeyClass, JsonObject> normalisedConfigs = getNormalisedConfigsForAllTenants(
                tenants,
                getBaseConfigAsJsonObject(main));

        assertAllTenantConfigsAreValid(main, normalisedConfigs, tenants);

        // At this point, we know that all configs are valid.
        try {
            main.getResourceDistributor().withResourceDistributorLock(() -> {
                try {
                    Map<ResourceDistributor.KeyClass, ResourceDistributor.SingletonResource> existingResources =
                            main.getResourceDistributor()
                                    .getAllResourcesWithResourceKey(RESOURCE_KEY);
                    main.getResourceDistributor().clearAllResourcesWithResourceKey(RESOURCE_KEY);
                    for (ResourceDistributor.KeyClass key : normalisedConfigs.keySet()) {
                        ResourceDistributor.SingletonResource resource = existingResources.get(
                                new ResourceDistributor.KeyClass(
                                        key.getTenantIdentifier(),
                                        RESOURCE_KEY));
                        if (resource != null && !tenantsThatChanged.contains(key.getTenantIdentifier())) {
                            main.getResourceDistributor()
                                    .setResource(key.getTenantIdentifier(),
                                            RESOURCE_KEY,
                                            resource);
                        } else {
                            main.getResourceDistributor()
                                    .setResource(key.getTenantIdentifier(), RESOURCE_KEY,
                                            new Config(main, normalisedConfigs.get(key)));

                        }
                    }
                } catch (InvalidConfigException | IOException e) {
                    throw new ResourceDistributor.FuncException(e);
                }
                return null;
            });
        } catch (ResourceDistributor.FuncException e) {
            if (e.getCause() instanceof InvalidConfigException) {
                throw (InvalidConfigException) e.getCause();
            }
            throw new RuntimeException(e);
        }
    }

    // this function will check for conflicting configs across all tenants, including the base config.
    public static void assertAllTenantConfigsAreValid(Main main,
                                                      Map<ResourceDistributor.KeyClass, JsonObject> normalisedConfigs,
                                                      TenantConfig[] tenants)
            throws InvalidConfigException, IOException {
        Map<String, Storage> userPoolToStorage = new HashMap<>();
        Map<String, Config> appIdToConfigMap = new HashMap<>();
        Map<String, String> userPoolIdToConnectionUriDomain = new HashMap<>();
        for (ResourceDistributor.KeyClass key : normalisedConfigs.keySet()) {
            JsonObject currentConfig = normalisedConfigs.get(key);
            // this also checks for the validity of the config from the db's point
            // of view cause getNewStorageInstance calls loadConfig on the db plugin
            // which calls creates a new instance of the Config object, which calls
            // the validate function.

            // doNotLog is set to true so that the plugin loading message is not logged from here
            Storage storage = StorageLayer.getNewStorageInstance(main, currentConfig, key.getTenantIdentifier(), true);
            final String userPoolId = storage.getUserPoolId();
            final String connectionUriAndAppId =
                    key.getTenantIdentifier().getConnectionUriDomain() + "|" + key.getTenantIdentifier().getAppId();

            // we enforce that each connectiondomainurl has a unique user pool ID
            if (userPoolIdToConnectionUriDomain.get(userPoolId) != null) {
                if (!userPoolIdToConnectionUriDomain.get(userPoolId)
                        .equals(key.getTenantIdentifier().getConnectionUriDomain())) {
                    throw new InvalidConfigException(
                            "ConnectionUriDomain: " + userPoolIdToConnectionUriDomain.get(userPoolId) +
                                    " cannot be mapped to the same user pool as " +
                                    key.getTenantIdentifier().getConnectionUriDomain());
                }
            } else {
                userPoolIdToConnectionUriDomain.put(userPoolId, key.getTenantIdentifier().getConnectionUriDomain());
            }

            // we check that conflicting configs for the same user pool ID doesn't exist
            {
                Storage storageForCurrentUserPoolId = userPoolToStorage.get(userPoolId);
                if (storageForCurrentUserPoolId == null) {
                    userPoolToStorage.put(userPoolId, storage);
                } else {
                    // this will check conflicting configs for db plugin related configs..
                    storageForCurrentUserPoolId.assertThatConfigFromSameUserPoolIsNotConflicting(currentConfig);
                }
            }

            {
                // now we check conflicting configs for core related configs.
                // this also checks for the validity of currentConfig itself cause
                // it creates a new Config object, and the constructor calls the validate function.
                Config configForCurrentAppId = appIdToConfigMap.get(connectionUriAndAppId);
                if (configForCurrentAppId == null) {
                    configForCurrentAppId = new Config(main, currentConfig);
                    appIdToConfigMap.put(connectionUriAndAppId, configForCurrentAppId);
                } else {
                    configForCurrentAppId.core.assertThatConfigFromSameAppIdAreNotConflicting(
                            new Config(main, currentConfig).core);
                }
            }
        }

        for (TenantConfig t : tenants) {
            // here we check that non base config doesn't have settings that are only applicable per core.
            CoreConfig.assertThatCertainConfigIsNotSetForAppOrTenants(t.coreConfig);
        }
    }

    public static Map<ResourceDistributor.KeyClass, JsonObject> getNormalisedConfigsForAllTenants(
            TenantConfig[] tenants,
            JsonObject baseConfigJson) {
        Map<ResourceDistributor.KeyClass, JsonObject> result = new HashMap<>();
        Map<ResourceDistributor.KeyClass, JsonObject> jsonConfigs = new HashMap<>();

        for (TenantConfig tenant : tenants) {
            jsonConfigs.put(
                    new ResourceDistributor.KeyClass(tenant.tenantIdentifier, RESOURCE_KEY),
                    tenant.coreConfig);
        }
        for (TenantConfig tenant : tenants) {
            if (tenant.tenantIdentifier.equals(new TenantIdentifier(null, null, null))) {
                // this refers to the base tenant's config which is in the config.yaml file.
                continue;
            }
            JsonObject finalJson = new JsonObject();

            JsonObject fetchedConfig = jsonConfigs.get(
                    new ResourceDistributor.KeyClass(tenant.tenantIdentifier, RESOURCE_KEY));
            if (fetchedConfig != null) {
                fetchedConfig.entrySet().forEach(stringJsonElementEntry -> {
                    if (!finalJson.has(stringJsonElementEntry.getKey())) {
                        finalJson.add(stringJsonElementEntry.getKey(), stringJsonElementEntry.getValue());
                    }
                });
            }

            fetchedConfig = jsonConfigs.get(
                    new ResourceDistributor.KeyClass(
                            new TenantIdentifier(tenant.tenantIdentifier.getConnectionUriDomain(),
                                    tenant.tenantIdentifier.getAppId(), null),
                            RESOURCE_KEY));
            if (fetchedConfig != null) {
                fetchedConfig.entrySet().forEach(stringJsonElementEntry -> {
                    if (!finalJson.has(stringJsonElementEntry.getKey())) {
                        finalJson.add(stringJsonElementEntry.getKey(), stringJsonElementEntry.getValue());
                    }
                });
            }

            // this is the base case config for SaaS users since they will all have a
            // specific connection uri configured for them, and then can edit the
            // config for all their apps via our SaaS dashboard.
            fetchedConfig = jsonConfigs.get(
                    new ResourceDistributor.KeyClass(
                            new TenantIdentifier(tenant.tenantIdentifier.getConnectionUriDomain(),
                                    null, null),
                            RESOURCE_KEY));
            if (fetchedConfig != null) {
                fetchedConfig.entrySet().forEach(stringJsonElementEntry -> {
                    if (!finalJson.has(stringJsonElementEntry.getKey())) {
                        finalJson.add(stringJsonElementEntry.getKey(), stringJsonElementEntry.getValue());
                    }
                });
            }

            baseConfigJson.entrySet().forEach(stringJsonElementEntry -> {
                if (!finalJson.has(stringJsonElementEntry.getKey())) {
                    finalJson.add(stringJsonElementEntry.getKey(), stringJsonElementEntry.getValue());
                }
            });

            result.put(new ResourceDistributor.KeyClass(tenant.tenantIdentifier, RESOURCE_KEY),
                    finalJson);
        }

        result.put(new ResourceDistributor.KeyClass(new TenantIdentifier(null, null, null), RESOURCE_KEY),
                baseConfigJson);

        return result;
    }

    public static CoreConfig getConfig(TenantIdentifier tenantIdentifier, Main main)
            throws TenantOrAppNotFoundException {
        return getInstance(tenantIdentifier, main).core;
    }

    public static CoreConfig getBaseConfig(Main main) {
        try {
            return getInstance(new TenantIdentifier(null, null, null), main).core;
        } catch (TenantOrAppNotFoundException e) {
            throw new IllegalStateException(e);
        }
    }

    @TestOnly
    public static CoreConfig getConfig(Main main) {
        try {
            return getConfig(new TenantIdentifier(null, null, null), main);
        } catch (TenantOrAppNotFoundException e) {
            throw new IllegalStateException(e);
        }
    }

}<|MERGE_RESOLUTION|>--- conflicted
+++ resolved
@@ -50,11 +50,7 @@
         this.main = main;
         final ObjectMapper mapper = new ObjectMapper(new YAMLFactory());
         CoreConfig config = mapper.readValue(new File(configFilePath), CoreConfig.class);
-<<<<<<< HEAD
-        config.validate(main);
-=======
         config.normalizeAndValidate(main);
->>>>>>> 238cdc8b
         this.core = config;
     }
 
@@ -62,11 +58,7 @@
         this.main = main;
         final ObjectMapper mapper = new ObjectMapper(new YAMLFactory());
         CoreConfig config = mapper.readValue(jsonConfig.toString(), CoreConfig.class);
-<<<<<<< HEAD
-        config.validate(main);
-=======
         config.normalizeAndValidate(main);
->>>>>>> 238cdc8b
         this.core = config;
     }
 
