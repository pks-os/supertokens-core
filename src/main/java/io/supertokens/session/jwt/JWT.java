/*
 *    Copyright (c) 2020, VRAI Labs and/or its affiliates. All rights reserved.
 *
 *    This software is licensed under the Apache License, Version 2.0 (the
 *    "License") as published by the Apache Software Foundation.
 *
 *    You may not use this file except in compliance with the License. You may
 *    obtain a copy of the License at http://www.apache.org/licenses/LICENSE-2.0
 *
 *    Unless required by applicable law or agreed to in writing, software
 *    distributed under the License is distributed on an "AS IS" BASIS, WITHOUT
 *    WARRANTIES OR CONDITIONS OF ANY KIND, either express or implied. See the
 *    License for the specific language governing permissions and limitations
 *    under the License.
 */

package io.supertokens.session.jwt;

import com.google.gson.JsonElement;
import com.google.gson.JsonObject;
import com.google.gson.JsonParser;
import com.google.gson.JsonPrimitive;
import io.supertokens.session.accessToken.AccessToken;
import io.supertokens.utils.Utils;

import javax.annotation.Nonnull;
import javax.annotation.Nullable;
import java.security.InvalidKeyException;
import java.security.NoSuchAlgorithmException;
import java.security.SignatureException;
import java.security.spec.InvalidKeySpecException;

public class JWT {
    private static String HEADERv1 = null;
    private static String HEADERv2 = null;

    private static void initHeader() {
        if (HEADERv1 == null) {
            JsonObject header = new JsonObject();
            header.addProperty("alg", "RS256");
            header.addProperty("typ", "JWT");
            header.addProperty("version", "1");
            JWT.HEADERv1 = Utils.convertToBase64(header.toString());
        }
        if (HEADERv2 == null) {
            JsonObject header = new JsonObject();
            header.addProperty("alg", "RS256");
            header.addProperty("typ", "JWT");
            header.addProperty("version", "2");
            JWT.HEADERv2 = Utils.convertToBase64(header.toString());
        }
    }

    public static String createAndSignLegacyAccessToken(JsonElement jsonObj, String privateSigningKey,
                                                        AccessToken.VERSION version)
            throws InvalidKeyException, NoSuchAlgorithmException, InvalidKeySpecException, SignatureException {
        initHeader();
        String payload;
        String header;
        header = version == AccessToken.VERSION.V1 ? JWT.HEADERv1 : JWT.HEADERv2;
        payload = Utils.convertToBase64(jsonObj.toString());
<<<<<<< HEAD
        String signature = Utils.signWithPrivateKey(header + "." + payload, privateSigningKey, version != AccessToken.VERSION.V1 && version != AccessToken.VERSION.V2);
=======
        String signature = Utils.signWithPrivateKey(header + "." + payload, privateSigningKey,
                version != AccessToken.VERSION.V1 && version != AccessToken.VERSION.V2);
>>>>>>> 238cdc8b
        return header + "." + payload + "." + signature;
    }

    public static JWTPreParseInfo preParseJWTInfo(String jwt) throws JWTException {
        initHeader();
        String[] splittedInput = jwt.split("\\.");
        if (splittedInput.length != 3) {
            throw new JWTException("Invalid JWT");
        }

        if (splittedInput[0].equals(JWT.HEADERv1)) {
            return new JWTPreParseInfo(splittedInput, AccessToken.VERSION.V1, null);
        }

        if (splittedInput[0].equals(JWT.HEADERv2)) {
            return new JWTPreParseInfo(splittedInput, AccessToken.VERSION.V2, null);
        }

        JsonObject parsedHeader = new JsonParser().parse(Utils.convertFromBase64(splittedInput[0])).getAsJsonObject();

        if (parsedHeader.get("typ") == null) {
            throw new JWTException("JWT header missing - typ");
        }
        JsonPrimitive typ = parsedHeader.get("typ").getAsJsonPrimitive();
        if (!typ.isString() || !typ.getAsString().equals("JWT")) {
            throw new JWTException("JWT header mismatch - typ");
        }

        if (parsedHeader.get("alg") == null) {
            throw new JWTException("JWT header missing - alg");
        }
        JsonPrimitive alg = parsedHeader.get("alg").getAsJsonPrimitive();
        if (!alg.isString() || !alg.getAsString().equals("RS256")) {
            throw new JWTException("JWT header mismatch - alg");
        }

<<<<<<< HEAD
        JsonPrimitive version = parsedHeader.get("version").getAsJsonPrimitive();
        if (!version.isString() || version.getAsString().equals("1") || version.getAsString().equals("2")) {
            throw new JWTException("JWT header mismatch - version");
=======
        JsonElement versionElement = parsedHeader.get("version");
        // We default to using the latest access token version here for JWTs not created by the session recipe
        String versionString = AccessToken.getVersionStringFromAccessTokenVersion(AccessToken.getLatestVersion());

        if (versionElement != null) {
            JsonPrimitive version = versionElement.getAsJsonPrimitive();
            if (!version.isString() || version.getAsString().equals("1") || version.getAsString().equals("2")) {
                throw new JWTException("JWT header mismatch - version");
            }

            versionString = version.getAsString();
>>>>>>> 238cdc8b
        }

        JsonPrimitive kid = parsedHeader.get("kid").getAsJsonPrimitive();
        if (parsedHeader.get("kid") == null) {
            throw new JWTException("JWT header missing - kid");
        }
        if (!kid.isString()) {
            throw new JWTException("JWT header mismatch - kid");
        }
<<<<<<< HEAD
        return new JWTPreParseInfo(splittedInput, AccessToken.getVersionFromString(version.getAsString()), kid.getAsString());
=======
        return new JWTPreParseInfo(splittedInput, AccessToken.getVersionFromString(versionString), kid.getAsString());
>>>>>>> 238cdc8b
    }

    public static JWTInfo verifyJWTAndGetPayload(JWTPreParseInfo jwt, String publicSigningKey)
            throws InvalidKeyException, NoSuchAlgorithmException, JWTException {

        try {
<<<<<<< HEAD
            if (!Utils.verifyWithPublicKey(jwt.header + "." + jwt.payload, jwt.signature, publicSigningKey, jwt.version != AccessToken.VERSION.V1 && jwt.version != AccessToken.VERSION.V2)) {
=======
            if (!Utils.verifyWithPublicKey(jwt.header + "." + jwt.payload, jwt.signature, publicSigningKey,
                    jwt.version != AccessToken.VERSION.V1 && jwt.version != AccessToken.VERSION.V2)) {
>>>>>>> 238cdc8b
                throw new JWTException("JWT verification failed");
            }
        } catch (InvalidKeySpecException | SignatureException e) {
            throw new JWTException("JWT verification failed");
        }
        return new JWTInfo(new JsonParser().parse(Utils.convertFromBase64(jwt.payload)).getAsJsonObject(), jwt.version);
    }

    public static JWTInfo getPayloadWithoutVerifying(String jwt) throws JWTException {
        JWTPreParseInfo jwtInfo = preParseJWTInfo(jwt);
        return new JWTInfo(new JsonParser().parse(Utils.convertFromBase64(jwtInfo.payload)).getAsJsonObject(),
                jwtInfo.version);
    }

    public static class JWTException extends Exception {

        private static final long serialVersionUID = 1L;

        JWTException(String err) {
            super(err);
        }
    }

    public static class JWTPreParseInfo {
        @Nonnull
        public final String header;
        @Nonnull
        public final String payload;
        @Nonnull
        public final String signature;

        @Nonnull
        public final AccessToken.VERSION version;

        @Nullable
        public final String kid;

        public JWTPreParseInfo(String[] splittedInput, AccessToken.VERSION version, String kid) throws JWTException {
            if (splittedInput.length != 3) {
                throw new JWTException("Invalid JWT");
            }

            this.header = splittedInput[0];
            this.payload = splittedInput[1];
            this.signature = splittedInput[2];

            this.version = version;
            this.kid = kid;
        }
    }

    public static class JWTInfo {
        public final JsonObject payload;

        public final AccessToken.VERSION version;

        public JWTInfo(JsonObject payload, AccessToken.VERSION version) {
            this.payload = payload;
            this.version = version;
        }
    }
}<|MERGE_RESOLUTION|>--- conflicted
+++ resolved
@@ -59,12 +59,8 @@
         String header;
         header = version == AccessToken.VERSION.V1 ? JWT.HEADERv1 : JWT.HEADERv2;
         payload = Utils.convertToBase64(jsonObj.toString());
-<<<<<<< HEAD
-        String signature = Utils.signWithPrivateKey(header + "." + payload, privateSigningKey, version != AccessToken.VERSION.V1 && version != AccessToken.VERSION.V2);
-=======
         String signature = Utils.signWithPrivateKey(header + "." + payload, privateSigningKey,
                 version != AccessToken.VERSION.V1 && version != AccessToken.VERSION.V2);
->>>>>>> 238cdc8b
         return header + "." + payload + "." + signature;
     }
 
@@ -101,11 +97,6 @@
             throw new JWTException("JWT header mismatch - alg");
         }
 
-<<<<<<< HEAD
-        JsonPrimitive version = parsedHeader.get("version").getAsJsonPrimitive();
-        if (!version.isString() || version.getAsString().equals("1") || version.getAsString().equals("2")) {
-            throw new JWTException("JWT header mismatch - version");
-=======
         JsonElement versionElement = parsedHeader.get("version");
         // We default to using the latest access token version here for JWTs not created by the session recipe
         String versionString = AccessToken.getVersionStringFromAccessTokenVersion(AccessToken.getLatestVersion());
@@ -117,7 +108,6 @@
             }
 
             versionString = version.getAsString();
->>>>>>> 238cdc8b
         }
 
         JsonPrimitive kid = parsedHeader.get("kid").getAsJsonPrimitive();
@@ -127,23 +117,15 @@
         if (!kid.isString()) {
             throw new JWTException("JWT header mismatch - kid");
         }
-<<<<<<< HEAD
-        return new JWTPreParseInfo(splittedInput, AccessToken.getVersionFromString(version.getAsString()), kid.getAsString());
-=======
         return new JWTPreParseInfo(splittedInput, AccessToken.getVersionFromString(versionString), kid.getAsString());
->>>>>>> 238cdc8b
     }
 
     public static JWTInfo verifyJWTAndGetPayload(JWTPreParseInfo jwt, String publicSigningKey)
             throws InvalidKeyException, NoSuchAlgorithmException, JWTException {
 
         try {
-<<<<<<< HEAD
-            if (!Utils.verifyWithPublicKey(jwt.header + "." + jwt.payload, jwt.signature, publicSigningKey, jwt.version != AccessToken.VERSION.V1 && jwt.version != AccessToken.VERSION.V2)) {
-=======
             if (!Utils.verifyWithPublicKey(jwt.header + "." + jwt.payload, jwt.signature, publicSigningKey,
                     jwt.version != AccessToken.VERSION.V1 && jwt.version != AccessToken.VERSION.V2)) {
->>>>>>> 238cdc8b
                 throw new JWTException("JWT verification failed");
             }
         } catch (InvalidKeySpecException | SignatureException e) {
