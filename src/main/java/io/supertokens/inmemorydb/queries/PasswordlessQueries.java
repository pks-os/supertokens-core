/*
 *    Copyright (c) 2020, VRAI Labs and/or its affiliates. All rights reserved.
 *
 *    This software is licensed under the Apache License, Version 2.0 (the
 *    "License") as published by the Apache Software Foundation.
 *
 *    You may not use this file except in compliance with the License. You may
 *    obtain a copy of the License at http://www.apache.org/licenses/LICENSE-2.0
 *
 *    Unless required by applicable law or agreed to in writing, software
 *    distributed under the License is distributed on an "AS IS" BASIS, WITHOUT
 *    WARRANTIES OR CONDITIONS OF ANY KIND, either express or implied. See the
 *    License for the specific language governing permissions and limitations
 *    under the License.
 */

package io.supertokens.inmemorydb.queries;

import io.supertokens.inmemorydb.ConnectionPool;
import io.supertokens.inmemorydb.ConnectionWithLocks;
import io.supertokens.inmemorydb.Start;
import io.supertokens.inmemorydb.config.Config;
import io.supertokens.pluginInterface.RowMapper;
import io.supertokens.pluginInterface.exceptions.StorageQueryException;
import io.supertokens.pluginInterface.exceptions.StorageTransactionLogicException;
import io.supertokens.pluginInterface.multitenancy.AppIdentifier;
import io.supertokens.pluginInterface.multitenancy.TenantIdentifier;
import io.supertokens.pluginInterface.passwordless.PasswordlessCode;
import io.supertokens.pluginInterface.passwordless.PasswordlessDevice;
import io.supertokens.pluginInterface.passwordless.UserInfo;
import io.supertokens.pluginInterface.sqlStorage.SQLStorage.TransactionIsolationLevel;

import javax.annotation.Nonnull;
import javax.annotation.Nullable;
import java.sql.Connection;
import java.sql.ResultSet;
import java.sql.SQLException;
import java.util.*;

import static io.supertokens.inmemorydb.QueryExecutorTemplate.execute;
import static io.supertokens.inmemorydb.QueryExecutorTemplate.update;
import static io.supertokens.inmemorydb.config.Config.getConfig;
import static io.supertokens.pluginInterface.RECIPE_ID.PASSWORDLESS;

public class PasswordlessQueries {
    public static String getQueryToCreateUsersTable(Start start) {
        return "CREATE TABLE IF NOT EXISTS " + Config.getConfig(start).getPasswordlessUsersTable() + " ("
                + "app_id VARCHAR(64) DEFAULT 'public',"
                + "user_id CHAR(36) NOT NULL,"
                + "email VARCHAR(256),"
                + "phone_number VARCHAR(256),"
                + "time_joined BIGINT UNSIGNED NOT NULL,"
                + "PRIMARY KEY (app_id, user_id),"
                + "FOREIGN KEY (app_id, user_id) REFERENCES " + Config.getConfig(start).getAppIdToUserIdTable()
                + " (app_id, user_id) ON DELETE CASCADE ON UPDATE CASCADE"
                + ");";
    }

    static String getQueryToCreatePasswordlessUserToTenantTable(Start start) {
        String passwordlessUserToTenantTable = Config.getConfig(start).getPasswordlessUserToTenantTable();
        // @formatter:off
        return "CREATE TABLE IF NOT EXISTS " + passwordlessUserToTenantTable + " ("
                + "app_id VARCHAR(64) DEFAULT 'public',"
                + "tenant_id VARCHAR(64) DEFAULT 'public',"
                + "user_id CHAR(36) NOT NULL,"
                + "email VARCHAR(256),"
                + "phone_number VARCHAR(256),"
                + "UNIQUE (app_id, tenant_id, email),"
                + "UNIQUE (app_id, tenant_id, phone_number),"
                + "PRIMARY KEY (app_id, tenant_id, user_id),"
                + "FOREIGN KEY (app_id, tenant_id, user_id)"
                + " REFERENCES " + Config.getConfig(start).getUsersTable() + "(app_id, tenant_id, user_id) ON DELETE CASCADE"
                + ");";
        // @formatter:on
    }

    public static String getQueryToCreateDevicesTable(Start start) {
        return "CREATE TABLE IF NOT EXISTS " + Config.getConfig(start).getPasswordlessDevicesTable() + " ("
                + "app_id VARCHAR(64) DEFAULT 'public',"
                + "tenant_id VARCHAR(64) DEFAULT 'public',"
                + "device_id_hash CHAR(44) NOT NULL,"
                + "email VARCHAR(256),"
                + "phone_number VARCHAR(256),"
                + "link_code_salt CHAR(44) NOT NULL,"
                + "failed_attempts INT UNSIGNED NOT NULL,"
                + "PRIMARY KEY (app_id, tenant_id, device_id_hash),"
                + "FOREIGN KEY(app_id, tenant_id)"
                + " REFERENCES " + Config.getConfig(start).getTenantsTable() +  " (app_id, tenant_id) ON DELETE CASCADE"
                + ");";
    }

    public static String getQueryToCreateCodesTable(Start start) {
        return "CREATE TABLE IF NOT EXISTS " + Config.getConfig(start).getPasswordlessCodesTable() + " ("
                + "app_id VARCHAR(64) DEFAULT 'public',"
                + "tenant_id VARCHAR(64) DEFAULT 'public',"
                + "code_id CHAR(36) NOT NULL,"
                + "device_id_hash CHAR(44) NOT NULL,"
                + "link_code_hash CHAR(44) NOT NULL,"
                + "created_at BIGINT UNSIGNED NOT NULL,"
                + "PRIMARY KEY (app_id, tenant_id, code_id),"
				+ "UNIQUE (app_id, tenant_id, link_code_hash),"
                + "FOREIGN KEY (app_id, tenant_id, device_id_hash) REFERENCES " + Config.getConfig(start).getPasswordlessDevicesTable()
                + " (app_id, tenant_id, device_id_hash) ON DELETE CASCADE ON UPDATE CASCADE"
                + ");";
    }

    public static String getQueryToCreateDeviceEmailIndex(Start start) {
        return "CREATE INDEX passwordless_devices_email_index ON "
                + Config.getConfig(start).getPasswordlessDevicesTable() + " (app_id, tenant_id, email);"; // USING hash
    }

    public static String getQueryToCreateDevicePhoneNumberIndex(Start start) {
        return "CREATE INDEX passwordless_devices_phone_number_index ON "
                + Config.getConfig(start).getPasswordlessDevicesTable() + " (app_id, tenant_id, phone_number);"; // USING hash
    }

    public static String getQueryToCreateCodeDeviceIdHashIndex(Start start) {
        return "CREATE INDEX IF NOT EXISTS passwordless_codes_device_id_hash_index ON "
                + Config.getConfig(start).getPasswordlessCodesTable() + "(app_id, tenant_id, device_id_hash);";
    }

    public static String getQueryToCreateCodeCreatedAtIndex(Start start) {
        return "CREATE INDEX passwordless_codes_created_at_index ON "
                + Config.getConfig(start).getPasswordlessCodesTable() + "(app_id, tenant_id, created_at);";
    }


    public static void createDeviceWithCode(Start start, TenantIdentifier tenantIdentifier, String email, String phoneNumber, String linkCodeSalt,
                                            PasswordlessCode code) throws StorageTransactionLogicException, StorageQueryException {
        start.startTransaction(con -> {
            Connection sqlCon = (Connection) con.getConnection();
            try {
                String QUERY = "INSERT INTO " + getConfig(start).getPasswordlessDevicesTable()
                        + "(app_id, tenant_id, device_id_hash, email, phone_number, link_code_salt, failed_attempts)"
                        + " VALUES(?, ?, ?, ?, ?, ?, 0)";
                update(sqlCon, QUERY, pst -> {
                    pst.setString(1, tenantIdentifier.getAppId());
                    pst.setString(2, tenantIdentifier.getTenantId());
                    pst.setString(3, code.deviceIdHash);
                    pst.setString(4, email);
                    pst.setString(5, phoneNumber);
                    pst.setString(6, linkCodeSalt);
                });

                createCode_Transaction(start, sqlCon, tenantIdentifier, code);
                sqlCon.commit();
            } catch (SQLException throwables) {
                throw new StorageTransactionLogicException(throwables);
            }
            return null;
        }, TransactionIsolationLevel.REPEATABLE_READ);
    }

    public static PasswordlessDevice getDevice_Transaction(Start start, Connection con,
                                                           TenantIdentifier tenantIdentifier, String deviceIdHash)
            throws StorageQueryException, SQLException {

        ((ConnectionWithLocks) con).lock(tenantIdentifier.getAppId() + "~" + tenantIdentifier.getTenantId() + "~" + deviceIdHash + Config.getConfig(start).getPasswordlessDevicesTable());

        String QUERY = "SELECT device_id_hash, email, phone_number, link_code_salt, failed_attempts FROM "
                + getConfig(start).getPasswordlessDevicesTable()
                + " WHERE app_id = ? AND tenant_id = ? AND device_id_hash = ?";
        return execute(con, QUERY, pst -> {
            pst.setString(1, tenantIdentifier.getAppId());
            pst.setString(2, tenantIdentifier.getTenantId());
            pst.setString(3, deviceIdHash);
        }, result -> {
            if (result.next()) {
                return PasswordlessDeviceRowMapper.getInstance().mapOrThrow(result);
            }
            return null;
        });
    }

    public static void incrementDeviceFailedAttemptCount_Transaction(Start start, Connection con,
                                                                     TenantIdentifier tenantIdentifier, String deviceIdHash)
            throws SQLException, StorageQueryException {
        String QUERY = "UPDATE " + getConfig(start).getPasswordlessDevicesTable()
                + " SET failed_attempts = failed_attempts + 1"
                + " WHERE app_id = ? AND tenant_id = ? AND device_id_hash = ?";

        update(con, QUERY, pst -> {
            pst.setString(1, tenantIdentifier.getAppId());
            pst.setString(2, tenantIdentifier.getTenantId());
            pst.setString(3, deviceIdHash);
        });
    }

    public static void deleteDevice_Transaction(Start start, Connection con, TenantIdentifier tenantIdentifier, String deviceIdHash)
            throws SQLException, StorageQueryException {
        String QUERY = "DELETE FROM " + getConfig(start).getPasswordlessDevicesTable()
                + " WHERE app_id = ? AND tenant_id = ? AND device_id_hash = ?";
        update(con, QUERY, pst -> {
            pst.setString(1, tenantIdentifier.getAppId());
            pst.setString(2, tenantIdentifier.getTenantId());
            pst.setString(3, deviceIdHash);
        });
    }

    public static void deleteDevicesByPhoneNumber_Transaction(Start start, Connection con, TenantIdentifier tenantIdentifier, @Nonnull String phoneNumber)
            throws SQLException, StorageQueryException {

        String QUERY = "DELETE FROM " + getConfig(start).getPasswordlessDevicesTable()
                + " WHERE app_id = ? AND tenant_id = ? AND phone_number = ?";

        update(con, QUERY, pst -> {
            pst.setString(1, tenantIdentifier.getAppId());
            pst.setString(2, tenantIdentifier.getTenantId());
            pst.setString(3, phoneNumber);
        });
    }

    public static void deleteDevicesByPhoneNumber_Transaction(Start start, Connection con, AppIdentifier appIdentifier, @Nonnull String phoneNumber, String userId)
            throws SQLException, StorageQueryException {

        String QUERY = "DELETE FROM " + getConfig(start).getPasswordlessDevicesTable()
                + " WHERE app_id = ? AND phone_number = ? AND tenant_id IN ("
                + "    SELECT tenant_id FROM " + getConfig(start).getPasswordlessUserToTenantTable()
                + "    WHERE app_id = ? AND user_id = ?"
                + ")";

        update(con, QUERY, pst -> {
            pst.setString(1, appIdentifier.getAppId());
            pst.setString(2, phoneNumber);
            pst.setString(3, appIdentifier.getAppId());
            pst.setString(4, userId);
        });
    }

    public static void deleteDevicesByEmail_Transaction(Start start, Connection con, TenantIdentifier tenantIdentifier, @Nonnull String email)
            throws SQLException, StorageQueryException {

        String QUERY = "DELETE FROM " + getConfig(start).getPasswordlessDevicesTable()
                + " WHERE app_id = ? AND tenant_id = ? AND email = ?";

        update(con, QUERY, pst -> {
            pst.setString(1, tenantIdentifier.getAppId());
            pst.setString(2, tenantIdentifier.getTenantId());
            pst.setString(3, email);
        });
    }

    public static void deleteDevicesByEmail_Transaction(Start start, Connection con, AppIdentifier appIdentifier, @Nonnull String email, String userId)
            throws SQLException, StorageQueryException {

        String QUERY = "DELETE FROM " + getConfig(start).getPasswordlessDevicesTable()
                + " WHERE app_id = ? AND email = ? AND tenant_id IN ("
                + "    SELECT tenant_id FROM " + getConfig(start).getPasswordlessUserToTenantTable()
                + "    WHERE app_id = ? AND user_id = ?"
                + ")";

        update(con, QUERY, pst -> {
            pst.setString(1, appIdentifier.getAppId());
            pst.setString(2, email);
            pst.setString(3, appIdentifier.getAppId());
            pst.setString(4, userId);
        });
    }

    private static void createCode_Transaction(Start start, Connection con, TenantIdentifier tenantIdentifier, PasswordlessCode code)
            throws SQLException, StorageQueryException {
        String QUERY = "INSERT INTO " + getConfig(start).getPasswordlessCodesTable()
                + "(app_id, tenant_id, code_id, device_id_hash, link_code_hash, created_at)"
                + " VALUES(?, ?, ?, ?, ?, ?)";
        update(con, QUERY, pst -> {
            pst.setString(1, tenantIdentifier.getAppId());
            pst.setString(2, tenantIdentifier.getTenantId());
            pst.setString(3, code.id);
            pst.setString(4, code.deviceIdHash);
            pst.setString(5, code.linkCodeHash);
            pst.setLong(6, code.createdAt);
        });
    }

    public static void createCode(Start start, TenantIdentifier tenantIdentifier, PasswordlessCode code)
            throws StorageTransactionLogicException, StorageQueryException {
        start.startTransaction(con -> {
            Connection sqlCon = (Connection) con.getConnection();

            try {
                PasswordlessQueries.createCode_Transaction(start, sqlCon, tenantIdentifier, code);
                sqlCon.commit();
            } catch (SQLException e) {
                throw new StorageTransactionLogicException(e);
            }
            return null;
        });
    }

    public static PasswordlessCode[] getCodesOfDevice_Transaction(Start start, Connection con, TenantIdentifier tenantIdentifier, String deviceIdHash)
            throws StorageQueryException, SQLException {
        // We do not lock here, since the device is already locked earlier in the transaction.
        String QUERY = "SELECT code_id, device_id_hash, link_code_hash, created_at FROM "
                + getConfig(start).getPasswordlessCodesTable()
                + " WHERE app_id = ? AND tenant_id = ? AND device_id_hash = ?";

        return execute(con, QUERY, pst -> {
            pst.setString(1, tenantIdentifier.getAppId());
            pst.setString(2, tenantIdentifier.getTenantId());
            pst.setString(3, deviceIdHash);
        }, result -> {
            List<PasswordlessCode> temp = new ArrayList<>();
            while (result.next()) {
                temp.add(PasswordlessCodeRowMapper.getInstance().mapOrThrow(result));
            }
            PasswordlessCode[] finalResult = new PasswordlessCode[temp.size()];
            for (int i = 0; i < temp.size(); i++) {
                finalResult[i] = temp.get(i);
            }
            return finalResult;
        });
    }

    public static PasswordlessCode getCodeByLinkCodeHash_Transaction(Start start, Connection con, TenantIdentifier tenantIdentifier, String linkCodeHash)
            throws StorageQueryException, SQLException {
        // We do not lock here, since the device is already locked earlier in the transaction.
        String QUERY = "SELECT code_id, device_id_hash, link_code_hash, created_at FROM "
                + getConfig(start).getPasswordlessCodesTable()
                + " WHERE app_id = ? AND tenant_id = ? AND link_code_hash = ?";

        return execute(con, QUERY, pst -> {
            pst.setString(1, tenantIdentifier.getAppId());
            pst.setString(2, tenantIdentifier.getTenantId());
            pst.setString(3, linkCodeHash);
        }, result -> {
            if (result.next()) {
                return PasswordlessCodeRowMapper.getInstance().mapOrThrow(result);
            }
            return null;
        });
    }

    public static void deleteCode_Transaction(Start start, Connection con, TenantIdentifier tenantIdentifier, String codeId)
            throws SQLException, StorageQueryException {
        String QUERY = "DELETE FROM " + getConfig(start).getPasswordlessCodesTable()
                + " WHERE app_id = ? AND tenant_id = ? AND code_id = ?";

        update(con, QUERY, pst -> {
            pst.setString(1, tenantIdentifier.getAppId());
            pst.setString(2, tenantIdentifier.getTenantId());
            pst.setString(3, codeId);
        });
    }

<<<<<<< HEAD
    public static UserInfo createUser(Start start, String id, @Nullable String email, @Nullable String phoneNumber, long timeJoined)
=======
    public static UserInfo createUser(Start start, TenantIdentifier tenantIdentifier, String id, @Nullable String email, @Nullable String phoneNumber, long timeJoined)
>>>>>>> 238cdc8b
            throws StorageTransactionLogicException, StorageQueryException {
        return start.startTransaction(con -> {
            Connection sqlCon = (Connection) con.getConnection();
            try {
                { // app_id_to_user_id
                    String QUERY = "INSERT INTO " + getConfig(start).getAppIdToUserIdTable()
                            + "(app_id, user_id, recipe_id)" + " VALUES(?, ?, ?)";
                    update(sqlCon, QUERY, pst -> {
                        pst.setString(1, tenantIdentifier.getAppId());
                        pst.setString(2, id);
                        pst.setString(3, PASSWORDLESS.toString());
                    });
                }

                { // all_auth_recipe_users
                    String QUERY = "INSERT INTO " + getConfig(start).getUsersTable()
                            + "(app_id, tenant_id, user_id, recipe_id, time_joined)" + " VALUES(?, ?, ?, ?, ?)";
                    update(sqlCon, QUERY, pst -> {
<<<<<<< HEAD
                        pst.setString(1, id);
                        pst.setString(2, PASSWORDLESS.toString());
                        pst.setLong(3, timeJoined);
=======
                        pst.setString(1, tenantIdentifier.getAppId());
                        pst.setString(2, tenantIdentifier.getTenantId());
                        pst.setString(3, id);
                        pst.setString(4, PASSWORDLESS.toString());
                        pst.setLong(5, timeJoined);
>>>>>>> 238cdc8b
                    });
                }

                { // passwordless_users
                    String QUERY = "INSERT INTO " + getConfig(start).getPasswordlessUsersTable()
                            + "(app_id, user_id, email, phone_number, time_joined)" + " VALUES(?, ?, ?, ?, ?)";
                    update(sqlCon, QUERY, pst -> {
                        pst.setString(1, tenantIdentifier.getAppId());
                        pst.setString(2, id);
                        pst.setString(3, email);
                        pst.setString(4, phoneNumber);
                        pst.setLong(5, timeJoined);
                    });
                }

                { // passwordless_user_to_tenant
                    String QUERY = "INSERT INTO " + getConfig(start).getPasswordlessUserToTenantTable()
                            + "(app_id, tenant_id, user_id, email, phone_number)" + " VALUES(?, ?, ?, ?, ?)";

                    update(sqlCon, QUERY, pst -> {
<<<<<<< HEAD
                        pst.setString(1, id);
                        pst.setString(2, email);
                        pst.setString(3, phoneNumber);
                        pst.setLong(4, timeJoined);
                    });
                }
                UserInfo userInfo = new UserInfo(id, email, phoneNumber, timeJoined, null); // TODO tenantIds
=======
                        pst.setString(1, tenantIdentifier.getAppId());
                        pst.setString(2, tenantIdentifier.getTenantId());
                        pst.setString(3, id);
                        pst.setString(4, email);
                        pst.setString(5, phoneNumber);
                    });
                }
                UserInfo userInfo = userInfoWithTenantIds_transaction(start, sqlCon, new UserInfoPartial(id, email, phoneNumber, timeJoined));
>>>>>>> 238cdc8b
                sqlCon.commit();
                return userInfo;
            } catch (SQLException throwables) {
                throw new StorageTransactionLogicException(throwables);
            }
        });
    }

    private static UserInfoWithTenantId[] getUserInfosWithTenant(Start start, Connection con, AppIdentifier appIdentifier, String userId)
            throws StorageQueryException, SQLException {
        String QUERY = "SELECT pl_users.user_id as user_id, pl_users.email as email, "
                + "pl_users.phone_number as phone_number, pl_users_to_tenant.tenant_id as tenant_id "
                + "FROM " + getConfig(start).getPasswordlessUsersTable() + " AS pl_users "
                + "JOIN " + getConfig(start).getPasswordlessUserToTenantTable() + " AS pl_users_to_tenant "
                + "ON pl_users.app_id = pl_users_to_tenant.app_id AND pl_users.user_id = pl_users_to_tenant.user_id "
                + "WHERE pl_users_to_tenant.app_id = ? AND pl_users_to_tenant.user_id = ?";
        return execute(con, QUERY, pst -> {
            pst.setString(1, appIdentifier.getAppId());
            pst.setString(2, userId);
        }, result -> {
            List<UserInfoWithTenantId> userInfos = new ArrayList<>();

            while (result.next()) {
                userInfos.add(new UserInfoWithTenantId(
                        result.getString("user_id"),
                        result.getString("tenant_id"),
                        result.getString("email"),
                        result.getString("phoneNumber")
                ));
                PasswordlessDeviceRowMapper.getInstance().mapOrThrow(result);
            }
            return userInfos.toArray(new UserInfoWithTenantId[0]);
        });
    }

    public static void deleteUser(Start start, AppIdentifier appIdentifier, String userId)
            throws StorageQueryException, StorageTransactionLogicException {
        start.startTransaction(con -> {
            Connection sqlCon = (Connection) con.getConnection();
            try {
                UserInfoWithTenantId[] userInfos = getUserInfosWithTenant(start, sqlCon, appIdentifier, userId);

                {
                    String QUERY = "DELETE FROM " + getConfig(start).getAppIdToUserIdTable()
                            + " WHERE app_id = ? AND user_id = ?";

                    update(sqlCon, QUERY, pst -> {
                        pst.setString(1, appIdentifier.getAppId());
                        pst.setString(2, userId);
                    });
                }

                for (UserInfoWithTenantId userInfo : userInfos) {
                    if (userInfo.email != null) {
                        deleteDevicesByEmail_Transaction(start, sqlCon,
                                new TenantIdentifier(
                                        appIdentifier.getConnectionUriDomain(), appIdentifier.getAppId(),
                                        userInfo.tenantId),
                                userInfo.email);
                    }
                    if (userInfo.phoneNumber != null) {
                        deleteDevicesByPhoneNumber_Transaction(start, sqlCon,
                                new TenantIdentifier(
                                        appIdentifier.getConnectionUriDomain(), appIdentifier.getAppId(),
                                        userInfo.tenantId),
                                userInfo.phoneNumber);
                    }
                }

                sqlCon.commit();
            } catch (SQLException throwables) {
                throw new StorageTransactionLogicException(throwables);
            }
            return null;
        });
    }

    public static int updateUserEmail_Transaction(Start start, Connection con, AppIdentifier appIdentifier, String userId, String email)
            throws SQLException, StorageQueryException {
        {
            String QUERY = "UPDATE " + Config.getConfig(start).getPasswordlessUserToTenantTable()
                    + " SET email = ? WHERE app_id = ? AND user_id = ?";

            update(con, QUERY, pst -> {
                pst.setString(1, email);
                pst.setString(2, appIdentifier.getAppId());
                pst.setString(3, userId);
            });
        }
        {
            String QUERY = "UPDATE " + Config.getConfig(start).getPasswordlessUsersTable()
                    + " SET email = ? WHERE app_id = ? AND user_id = ?";

            return update(con, QUERY, pst -> {
                pst.setString(1, email);
                pst.setString(2, appIdentifier.getAppId());
                pst.setString(3, userId);
            });
        }
    }

    public static int updateUserPhoneNumber_Transaction(Start start, Connection con, AppIdentifier appIdentifier, String userId, String phoneNumber)
            throws SQLException, StorageQueryException {
        {
            String QUERY = "UPDATE " + Config.getConfig(start).getPasswordlessUserToTenantTable()
                    + " SET phone_number = ? WHERE app_id = ? AND user_id = ?";

            update(con, QUERY, pst -> {
                pst.setString(1, phoneNumber);
                pst.setString(2, appIdentifier.getAppId());
                pst.setString(3, userId);
            });
        }
        {
            String QUERY = "UPDATE " + Config.getConfig(start).getPasswordlessUsersTable()
                    + " SET phone_number = ? WHERE app_id = ? AND user_id = ?";

            return update(con, QUERY, pst -> {
                pst.setString(1, phoneNumber);
                pst.setString(2, appIdentifier.getAppId());
                pst.setString(3, userId);
            });
        }
    }

    public static PasswordlessDevice getDevice(Start start, TenantIdentifier tenantIdentifier, String deviceIdHash)
            throws StorageQueryException, SQLException {
        try (Connection con = ConnectionPool.getConnection(start)) {
            String QUERY = "SELECT device_id_hash, email, phone_number, link_code_salt, failed_attempts FROM "
                    + getConfig(start).getPasswordlessDevicesTable()
                    + " WHERE app_id = ? AND tenant_id = ? AND device_id_hash = ?";
            return execute(con, QUERY, pst -> {
                pst.setString(1, tenantIdentifier.getAppId());
                pst.setString(2, tenantIdentifier.getTenantId());
                pst.setString(3, deviceIdHash);
            }, result -> {
                if (result.next()) {
                    return PasswordlessDeviceRowMapper.getInstance().mapOrThrow(result);
                }
                return null;
            });
        }
    }

    public static PasswordlessDevice[] getDevicesByEmail(Start start, TenantIdentifier tenantIdentifier, @Nonnull String email)
            throws StorageQueryException, SQLException {
        String QUERY = "SELECT device_id_hash, email, phone_number, link_code_salt, failed_attempts FROM "
                + getConfig(start).getPasswordlessDevicesTable()
                + " WHERE app_id = ? AND tenant_id = ? AND email = ?";

        return execute(start, QUERY, pst -> {
            pst.setString(1, tenantIdentifier.getAppId());
            pst.setString(2, tenantIdentifier.getTenantId());
            pst.setString(3, email);
        }, result -> {
            List<PasswordlessDevice> temp = new ArrayList<>();
            while (result.next()) {
                temp.add(PasswordlessDeviceRowMapper.getInstance().mapOrThrow(result));
            }
            PasswordlessDevice[] finalResult = new PasswordlessDevice[temp.size()];
            for (int i = 0; i < temp.size(); i++) {
                finalResult[i] = temp.get(i);
            }
            return finalResult;
        });
    }

    public static PasswordlessDevice[] getDevicesByPhoneNumber(Start start, TenantIdentifier tenantIdentifier,
                                                               @Nonnull String phoneNumber)
            throws StorageQueryException, SQLException {
        String QUERY = "SELECT device_id_hash, email, phone_number, link_code_salt, failed_attempts FROM "
                + getConfig(start).getPasswordlessDevicesTable()
                + " WHERE app_id = ? AND tenant_id = ? AND phone_number = ?";

        return execute(start, QUERY, pst -> {
            pst.setString(1, tenantIdentifier.getAppId());
            pst.setString(2, tenantIdentifier.getTenantId());
            pst.setString(3, phoneNumber);
        }, result -> {
            List<PasswordlessDevice> temp = new ArrayList<>();
            while (result.next()) {
                temp.add(PasswordlessDeviceRowMapper.getInstance().mapOrThrow(result));
            }
            PasswordlessDevice[] finalResult = new PasswordlessDevice[temp.size()];
            for (int i = 0; i < temp.size(); i++) {
                finalResult[i] = temp.get(i);
            }
            return finalResult;
        });
    }

    public static PasswordlessCode[] getCodesOfDevice(Start start, TenantIdentifier tenantIdentifier, String deviceIdHash)
            throws StorageQueryException, SQLException {
        try (Connection con = ConnectionPool.getConnection(start)) {
            // We can call the transaction version here because it doesn't lock anything.
            return PasswordlessQueries.getCodesOfDevice_Transaction(start, con, tenantIdentifier, deviceIdHash);
        }
    }

    public static PasswordlessCode[] getCodesBefore(Start start, TenantIdentifier tenantIdentifier, long time) throws StorageQueryException, SQLException {
        String QUERY = "SELECT code_id, device_id_hash, link_code_hash, created_at FROM "
                + getConfig(start).getPasswordlessCodesTable()
                + " WHERE app_id = ? AND tenant_id = ? AND created_at < ?";

        return execute(start, QUERY, pst -> {
            pst.setString(1, tenantIdentifier.getAppId());
            pst.setString(2, tenantIdentifier.getTenantId());
            pst.setLong(3, time);
        }, result -> {
            List<PasswordlessCode> temp = new ArrayList<>();
            while (result.next()) {
                temp.add(PasswordlessCodeRowMapper.getInstance().mapOrThrow(result));
            }
            PasswordlessCode[] finalResult = new PasswordlessCode[temp.size()];
            for (int i = 0; i < temp.size(); i++) {
                finalResult[i] = temp.get(i);
            }
            return finalResult;
        });
    }

    public static PasswordlessCode getCode(Start start, TenantIdentifier tenantIdentifier, String codeId) throws StorageQueryException, SQLException {
        String QUERY = "SELECT code_id, device_id_hash, link_code_hash, created_at FROM "
                + getConfig(start).getPasswordlessCodesTable()
                + " WHERE app_id = ? AND tenant_id = ? AND code_id = ?";

        return execute(start, QUERY, pst -> {
            pst.setString(1, tenantIdentifier.getAppId());
            pst.setString(2, tenantIdentifier.getTenantId());
            pst.setString(3, codeId);
        }, result -> {
            if (result.next()) {
                return PasswordlessCodeRowMapper.getInstance().mapOrThrow(result);
            }
            return null;
        });
    }

    public static PasswordlessCode getCodeByLinkCodeHash(Start start, TenantIdentifier tenantIdentifier, String linkCodeHash)
            throws StorageQueryException, SQLException {
        try (Connection con = ConnectionPool.getConnection(start)) {
            // We can call the transaction version here because it doesn't lock anything.
            return PasswordlessQueries.getCodeByLinkCodeHash_Transaction(start, con, tenantIdentifier, linkCodeHash);
        }
    }

    public static List<UserInfo> getUsersByIdList(Start start, List<String> ids)
            throws SQLException, StorageQueryException {
        if (ids.size() > 0) {
            // No need to filter based on tenantId because the id list is already filtered for a tenant
            StringBuilder QUERY = new StringBuilder("SELECT user_id, email, phone_number, time_joined "
                    + "FROM " + getConfig(start).getPasswordlessUsersTable());
            QUERY.append(" WHERE user_id IN (");
            for (int i = 0; i < ids.size(); i++) {
                QUERY.append("?");
                if (i != ids.size() - 1) {
                    // not the last element
                    QUERY.append(",");
                }
            }
            QUERY.append(")");

            List<UserInfoPartial> userInfos = execute(start, QUERY.toString(), pst -> {
                for (int i = 0; i < ids.size(); i++) {
                    // i+1 cause this starts with 1 and not 0
                    pst.setString(i + 1, ids.get(i));
                }
            }, result -> {
                List<UserInfoPartial> finalResult = new ArrayList<>();
                while (result.next()) {
                    finalResult.add(UserInfoRowMapper.getInstance().mapOrThrow(result));
                }
                return finalResult;
            });
            return userInfoWithTenantIds(start, userInfos);
        }
        return Collections.emptyList();
    }

    public static UserInfo getUserById(Start start, AppIdentifier appIdentifier, String userId) throws StorageQueryException, SQLException {
        String QUERY = "SELECT user_id, email, phone_number, time_joined FROM "
                + getConfig(start).getPasswordlessUsersTable() + " WHERE app_id = ? AND user_id = ?";

        UserInfoPartial userInfo = execute(start, QUERY, pst -> {
            pst.setString(1, appIdentifier.getAppId());
            pst.setString(2, userId);
        }, result -> {
            if (result.next()) {
                return UserInfoRowMapper.getInstance().mapOrThrow(result);
            }
            return null;
        });
        return userInfoWithTenantIds(start, userInfo);
    }

    public static UserInfoPartial getUserById(Start start, Connection sqlCon, AppIdentifier appIdentifier, String userId) throws StorageQueryException, SQLException {
        // we don't need a LOCK here because this is already part of a transaction, and locked on app_id_to_user_id table
        String QUERY = "SELECT user_id, email, phone_number, time_joined FROM "
                + getConfig(start).getPasswordlessUsersTable()
                + " WHERE app_id = ? AND user_id = ?";

        return execute(sqlCon, QUERY, pst -> {
            pst.setString(1, appIdentifier.getAppId());
            pst.setString(2, userId);
        }, result -> {
            if (result.next()) {
                return UserInfoRowMapper.getInstance().mapOrThrow(result);
            }
            return null;
        });
    }

    public static UserInfo getUserByEmail(Start start, TenantIdentifier tenantIdentifier, @Nonnull String email)
            throws StorageQueryException, SQLException {
        String QUERY = "SELECT pl_users.user_id as user_id, pl_users.email as email, "
                + "pl_users.phone_number as phone_number, pl_users.time_joined as time_joined "
                + "FROM " + getConfig(start).getPasswordlessUserToTenantTable() + " AS pl_users_to_tenant "
                + "JOIN " + getConfig(start).getPasswordlessUsersTable() + " AS pl_users "
                + "ON pl_users.app_id = pl_users_to_tenant.app_id AND pl_users.user_id = pl_users_to_tenant.user_id "
                + "WHERE pl_users_to_tenant.app_id = ? AND pl_users_to_tenant.tenant_id = ? AND pl_users_to_tenant.email = ? ";

        UserInfoPartial userInfo = execute(start, QUERY, pst -> {
            pst.setString(1, tenantIdentifier.getAppId());
            pst.setString(2, tenantIdentifier.getTenantId());
            pst.setString(3, email);
        }, result -> {
            if (result.next()) {
                return UserInfoRowMapper.getInstance().mapOrThrow(result);
            }
            return null;
        });
        return userInfoWithTenantIds(start, userInfo);
    }

    public static UserInfo getUserByPhoneNumber(Start start, TenantIdentifier tenantIdentifier, @Nonnull String phoneNumber)
            throws StorageQueryException, SQLException {
        String QUERY = "SELECT pl_users.user_id as user_id, pl_users.email as email, "
                + "pl_users.phone_number as phone_number, pl_users.time_joined as time_joined "
                + "FROM " + getConfig(start).getPasswordlessUserToTenantTable() + " AS pl_users_to_tenant "
                + "JOIN " + getConfig(start).getPasswordlessUsersTable() + " AS pl_users "
                + "ON pl_users.app_id = pl_users_to_tenant.app_id AND pl_users.user_id = pl_users_to_tenant.user_id "
                + "WHERE pl_users_to_tenant.app_id = ? AND pl_users_to_tenant.tenant_id = ? AND pl_users_to_tenant.phone_number = ? ";

        UserInfoPartial userInfo = execute(start, QUERY, pst -> {
            pst.setString(1, tenantIdentifier.getAppId());
            pst.setString(2, tenantIdentifier.getTenantId());
            pst.setString(3, phoneNumber);
        }, result -> {
            if (result.next()) {
                return UserInfoRowMapper.getInstance().mapOrThrow(result);
            }
            return null;
        });
        return userInfoWithTenantIds(start, userInfo);
    }

    public static boolean addUserIdToTenant_Transaction(Start start, Connection sqlCon, TenantIdentifier tenantIdentifier, String userId)
            throws StorageQueryException, SQLException {
        UserInfoPartial userInfo = PasswordlessQueries.getUserById(start, sqlCon,
                tenantIdentifier.toAppIdentifier(), userId);

        { // all_auth_recipe_users
            String QUERY = "INSERT INTO " + getConfig(start).getUsersTable()
                    + "(app_id, tenant_id, user_id, recipe_id, time_joined)"
                    + " VALUES(?, ?, ?, ?, ?)" + " ON CONFLICT DO NOTHING";
            update(sqlCon, QUERY, pst -> {
                pst.setString(1, tenantIdentifier.getAppId());
                pst.setString(2, tenantIdentifier.getTenantId());
                pst.setString(3, userInfo.id);
                pst.setString(4, PASSWORDLESS.toString());
                pst.setLong(5, userInfo.timeJoined);
            });
        }

        { // passwordless_user_to_tenant
            String QUERY = "INSERT INTO " + getConfig(start).getPasswordlessUserToTenantTable()
                    + "(app_id, tenant_id, user_id, email, phone_number)"
                    + " VALUES(?, ?, ?, ?, ?)" + " ON CONFLICT DO NOTHING";

            int numRows = update(sqlCon, QUERY, pst -> {
                pst.setString(1, tenantIdentifier.getAppId());
                pst.setString(2, tenantIdentifier.getTenantId());
                pst.setString(3, userInfo.id);
                pst.setString(4, userInfo.email);
                pst.setString(5, userInfo.phoneNumber);
            });

            return numRows > 0;
        }
    }

    public static boolean removeUserIdFromTenant_Transaction(Start start, Connection sqlCon, TenantIdentifier tenantIdentifier, String userId)
            throws SQLException, StorageQueryException {
        { // all_auth_recipe_users
            String QUERY = "DELETE FROM " + getConfig(start).getUsersTable()
                    + " WHERE app_id = ? AND tenant_id = ? and user_id = ? and recipe_id = ?";
            int numRows = update(sqlCon, QUERY, pst -> {
                pst.setString(1, tenantIdentifier.getAppId());
                pst.setString(2, tenantIdentifier.getTenantId());
                pst.setString(3, userId);
                pst.setString(4, PASSWORDLESS.toString());
            });

            return numRows > 0;
        }

        // automatically deleted from passwordless_user_to_tenant because of foreign key constraint
    }

    private static UserInfo userInfoWithTenantIds(Start start, UserInfoPartial userInfo)
            throws SQLException, StorageQueryException {
        if (userInfo == null) return null;
        try (Connection con = ConnectionPool.getConnection(start)) {
            return userInfoWithTenantIds_transaction(start, con, Arrays.asList(userInfo)).get(0);
        }
    }

    private static List<UserInfo> userInfoWithTenantIds(Start start, List<UserInfoPartial> userInfos)
            throws SQLException, StorageQueryException {
        try (Connection con = ConnectionPool.getConnection(start)) {
            return userInfoWithTenantIds_transaction(start, con, userInfos);
        }
    }

    private static UserInfo userInfoWithTenantIds_transaction(Start start, Connection sqlCon, UserInfoPartial userInfo)
            throws SQLException, StorageQueryException {
        if (userInfo == null) return null;
        return userInfoWithTenantIds_transaction(start, sqlCon, Arrays.asList(userInfo)).get(0);
    }

    private static List<UserInfo> userInfoWithTenantIds_transaction(Start start, Connection sqlCon, List<UserInfoPartial> userInfos)
            throws SQLException, StorageQueryException {
        String[] userIds = new String[userInfos.size()];
        for (int i = 0; i < userInfos.size(); i++) {
            userIds[i] = userInfos.get(i).id;
        }

        Map<String, List<String>> tenantIdsForUserIds = GeneralQueries.getTenantIdsForUserIds_transaction(start, sqlCon, userIds);
        List<UserInfo> result = new ArrayList<>();
        for (UserInfoPartial userInfo : userInfos) {
            result.add(new UserInfo(userInfo.id, userInfo.email, userInfo.phoneNumber, userInfo.timeJoined,
                    tenantIdsForUserIds.get(userInfo.id).toArray(new String[0])));
        }

        return result;
    }

    private static class PasswordlessDeviceRowMapper implements RowMapper<PasswordlessDevice, ResultSet> {
        private static final PasswordlessDeviceRowMapper INSTANCE = new PasswordlessDeviceRowMapper();

        private PasswordlessDeviceRowMapper() {
        }

        private static PasswordlessDeviceRowMapper getInstance() {
            return INSTANCE;
        }

        @Override
        public PasswordlessDevice map(ResultSet result) throws Exception {
            return new PasswordlessDevice(result.getString("device_id_hash"), result.getString("email"),
                    result.getString("phone_number"), result.getString("link_code_salt"),
                    result.getInt("failed_attempts"));
        }
    }

    private static class PasswordlessCodeRowMapper implements RowMapper<PasswordlessCode, ResultSet> {
        private static final PasswordlessCodeRowMapper INSTANCE = new PasswordlessCodeRowMapper();

        private PasswordlessCodeRowMapper() {
        }

        private static PasswordlessCodeRowMapper getInstance() {
            return INSTANCE;
        }

        @Override
        public PasswordlessCode map(ResultSet result) throws Exception {
            return new PasswordlessCode(result.getString("code_id"), result.getString("device_id_hash"),
                    result.getString("link_code_hash"), result.getLong("created_at"));
        }
    }

    private static class UserInfoPartial {
        public final String id;
        public final long timeJoined;
        public final String email;
        public final String phoneNumber;

        UserInfoPartial(String id, @Nullable String email, @Nullable String phoneNumber, long timeJoined) {
            this.id = id.trim();
            this.timeJoined = timeJoined;

            if (email == null && phoneNumber == null) {
                throw new IllegalArgumentException("Both email and phoneNumber cannot be null");
            }

            this.email = email;
            this.phoneNumber = phoneNumber;
        }
    }

    private static class UserInfoRowMapper implements RowMapper<UserInfoPartial, ResultSet> {
        private static final UserInfoRowMapper INSTANCE = new UserInfoRowMapper();

        private UserInfoRowMapper() {
        }

        private static UserInfoRowMapper getInstance() {
            return INSTANCE;
        }

        @Override
<<<<<<< HEAD
        public UserInfo map(ResultSet result) throws Exception {
            return new UserInfo(result.getString("user_id"), result.getString("email"),
                    result.getString("phone_number"), result.getLong("time_joined"), null); // TODO
=======
        public UserInfoPartial map(ResultSet result) throws Exception {
            return new UserInfoPartial(result.getString("user_id"), result.getString("email"),
                    result.getString("phone_number"), result.getLong("time_joined"));
>>>>>>> 238cdc8b
        }
    }


    private static class UserInfoWithTenantId {
        public final String userId;
        public final String tenantId;
        public final String email;
        public final String phoneNumber;

        public UserInfoWithTenantId(String userId, String tenantId, String email, String phoneNumber) {
            this.userId = userId;
            this.tenantId = tenantId;
            this.email = email;
            this.phoneNumber = phoneNumber;
        }
    }
}<|MERGE_RESOLUTION|>--- conflicted
+++ resolved
@@ -342,11 +342,7 @@
         });
     }
 
-<<<<<<< HEAD
-    public static UserInfo createUser(Start start, String id, @Nullable String email, @Nullable String phoneNumber, long timeJoined)
-=======
     public static UserInfo createUser(Start start, TenantIdentifier tenantIdentifier, String id, @Nullable String email, @Nullable String phoneNumber, long timeJoined)
->>>>>>> 238cdc8b
             throws StorageTransactionLogicException, StorageQueryException {
         return start.startTransaction(con -> {
             Connection sqlCon = (Connection) con.getConnection();
@@ -365,17 +361,11 @@
                     String QUERY = "INSERT INTO " + getConfig(start).getUsersTable()
                             + "(app_id, tenant_id, user_id, recipe_id, time_joined)" + " VALUES(?, ?, ?, ?, ?)";
                     update(sqlCon, QUERY, pst -> {
-<<<<<<< HEAD
-                        pst.setString(1, id);
-                        pst.setString(2, PASSWORDLESS.toString());
-                        pst.setLong(3, timeJoined);
-=======
                         pst.setString(1, tenantIdentifier.getAppId());
                         pst.setString(2, tenantIdentifier.getTenantId());
                         pst.setString(3, id);
                         pst.setString(4, PASSWORDLESS.toString());
                         pst.setLong(5, timeJoined);
->>>>>>> 238cdc8b
                     });
                 }
 
@@ -396,15 +386,6 @@
                             + "(app_id, tenant_id, user_id, email, phone_number)" + " VALUES(?, ?, ?, ?, ?)";
 
                     update(sqlCon, QUERY, pst -> {
-<<<<<<< HEAD
-                        pst.setString(1, id);
-                        pst.setString(2, email);
-                        pst.setString(3, phoneNumber);
-                        pst.setLong(4, timeJoined);
-                    });
-                }
-                UserInfo userInfo = new UserInfo(id, email, phoneNumber, timeJoined, null); // TODO tenantIds
-=======
                         pst.setString(1, tenantIdentifier.getAppId());
                         pst.setString(2, tenantIdentifier.getTenantId());
                         pst.setString(3, id);
@@ -413,7 +394,6 @@
                     });
                 }
                 UserInfo userInfo = userInfoWithTenantIds_transaction(start, sqlCon, new UserInfoPartial(id, email, phoneNumber, timeJoined));
->>>>>>> 238cdc8b
                 sqlCon.commit();
                 return userInfo;
             } catch (SQLException throwables) {
@@ -926,15 +906,9 @@
         }
 
         @Override
-<<<<<<< HEAD
-        public UserInfo map(ResultSet result) throws Exception {
-            return new UserInfo(result.getString("user_id"), result.getString("email"),
-                    result.getString("phone_number"), result.getLong("time_joined"), null); // TODO
-=======
         public UserInfoPartial map(ResultSet result) throws Exception {
             return new UserInfoPartial(result.getString("user_id"), result.getString("email"),
                     result.getString("phone_number"), result.getLong("time_joined"));
->>>>>>> 238cdc8b
         }
     }
 
