--- conflicted
+++ resolved
@@ -78,14 +78,9 @@
 
         try {
             SessionInformationHolder sessionInfo = getVersionFromRequest(req).greaterThanOrEqualTo(SemVer.v2_21) ?
-<<<<<<< HEAD
                     Session.regenerateToken(this.getAppIdentifierWithStorage(req), main, accessToken, userDataInJWT) :
                     Session.regenerateTokenBeforeCDI2_21(appIdentifierWithStorage, main, accessToken,
                             userDataInJWT);
-=======
-                    Session.regenerateToken(main, accessToken, userDataInJWT) :
-                    Session.regenerateTokenBeforeCDI2_21(main, accessToken, userDataInJWT);
->>>>>>> ff04fd72
 
             JsonObject result = sessionInfo.toJsonObject();
 
@@ -93,13 +88,8 @@
             super.sendJsonResponse(200, result, resp);
 
         } catch (StorageQueryException | StorageTransactionLogicException | NoSuchAlgorithmException | TryRefreshTokenException
-<<<<<<< HEAD
                 | InvalidKeyException | SignatureException | InvalidKeySpecException | JWT.JWTException |
                 UnsupportedJWTSigningAlgorithmException | TenantOrAppNotFoundException e) {
-=======
-                 | InvalidKeyException | SignatureException | InvalidKeySpecException | JWT.JWTException |
-                 UnsupportedJWTSigningAlgorithmException e) {
->>>>>>> ff04fd72
             throw new ServletException(e);
         } catch (UnauthorisedException e) {
             Logging.debug(main, appIdentifierWithStorage.getAsPublicTenantIdentifier(), Utils.exceptionStacktraceToString(e));
@@ -107,11 +97,7 @@
             reply.addProperty("status", "UNAUTHORISED");
             reply.addProperty("message", e.getMessage());
             super.sendJsonResponse(200, reply, resp);
-<<<<<<< HEAD
         } catch (AccessTokenPayloadError e) {
-=======
-        } catch(AccessTokenPayloadError e) {
->>>>>>> ff04fd72
             throw new ServletException(new BadRequestException(e.getMessage()));
         }
     }
