/*
 *    Copyright (c) 2020, VRAI Labs and/or its affiliates. All rights reserved.
 *
 *    This software is licensed under the Apache License, Version 2.0 (the
 *    "License") as published by the Apache Software Foundation.
 *
 *    You may not use this file except in compliance with the License. You may
 *    obtain a copy of the License at http://www.apache.org/licenses/LICENSE-2.0
 *
 *    Unless required by applicable law or agreed to in writing, software
 *    distributed under the License is distributed on an "AS IS" BASIS, WITHOUT
 *    WARRANTIES OR CONDITIONS OF ANY KIND, either express or implied. See the
 *    License for the specific language governing permissions and limitations
 *    under the License.
 */

package io.supertokens.webserver.api.passwordless;

import com.google.gson.JsonObject;
import io.supertokens.Main;
import io.supertokens.pluginInterface.multitenancy.exceptions.TenantOrAppNotFoundException;
import io.supertokens.passwordless.Passwordless;
import io.supertokens.pluginInterface.RECIPE_ID;
import io.supertokens.pluginInterface.exceptions.StorageQueryException;
import io.supertokens.pluginInterface.exceptions.StorageTransactionLogicException;
import io.supertokens.utils.Utils;
import io.supertokens.webserver.InputParser;
import io.supertokens.webserver.WebserverAPI;
import jakarta.servlet.ServletException;
import jakarta.servlet.http.HttpServletRequest;
import jakarta.servlet.http.HttpServletResponse;

import java.io.IOException;

public class DeleteCodesAPI extends WebserverAPI {

    private static final long serialVersionUID = -4641988458637882374L;

    public DeleteCodesAPI(Main main) {
        super(main, RECIPE_ID.PASSWORDLESS.toString());
    }

    @Override
    public String getPath() {
        return "/recipe/signinup/codes/remove";
    }

    @Override
    protected void doPost(HttpServletRequest req, HttpServletResponse resp) throws IOException, ServletException {
        // Logic based on: https://app.code2flow.com/0493FY2rkyZm
        JsonObject input = InputParser.parseJsonObjectOrThrowError(req);

        String email = InputParser.parseStringOrThrowError(input, "email", true);
        String phoneNumber = InputParser.parseStringOrThrowError(input, "phoneNumber", true);

        if (phoneNumber != null && email != null) {
            throw new ServletException(new BadRequestException("Please provide exactly one of email or phoneNumber"));
        }

        if (phoneNumber == null && email == null) {
            throw new ServletException(new BadRequestException("Please provide exactly one of email or phoneNumber"));
        }
        try {
            if (email != null) {
<<<<<<< HEAD
                Passwordless.removeCodesByEmail(this.getTenantIdentifier(req), main, email);
=======
                email = Utils.normaliseEmail(email);
                Passwordless.removeCodesByEmail(main, email);
>>>>>>> a8e9154b
            } else {
                Passwordless.removeCodesByPhoneNumber(this.getTenantIdentifier(req), main, phoneNumber);
            }
        } catch (StorageTransactionLogicException | StorageQueryException | TenantOrAppNotFoundException e) {
            throw new ServletException(e);
        }
        JsonObject result = new JsonObject();
        result.addProperty("status", "OK");

        super.sendJsonResponse(200, result, resp);
    }
}<|MERGE_RESOLUTION|>--- conflicted
+++ resolved
@@ -62,12 +62,8 @@
         }
         try {
             if (email != null) {
-<<<<<<< HEAD
+                email = Utils.normaliseEmail(email);
                 Passwordless.removeCodesByEmail(this.getTenantIdentifier(req), main, email);
-=======
-                email = Utils.normaliseEmail(email);
-                Passwordless.removeCodesByEmail(main, email);
->>>>>>> a8e9154b
             } else {
                 Passwordless.removeCodesByPhoneNumber(this.getTenantIdentifier(req), main, phoneNumber);
             }
