--- conflicted
+++ resolved
@@ -36,12 +36,9 @@
 import io.supertokens.webserver.api.emailverification.VerifyEmailAPI;
 import io.supertokens.webserver.api.jwt.JWKSAPI;
 import io.supertokens.webserver.api.jwt.JWTSigningAPI;
-<<<<<<< HEAD
 import io.supertokens.webserver.api.mfa.DisableFactorAPI;
 import io.supertokens.webserver.api.mfa.EnableFactorAPI;
 import io.supertokens.webserver.api.mfa.ListFactorsAPI;
-=======
->>>>>>> 238cdc8b
 import io.supertokens.webserver.api.multitenancy.*;
 import io.supertokens.webserver.api.multitenancy.CreateOrUpdateAppAPI;
 import io.supertokens.webserver.api.multitenancy.CreateOrUpdateConnectionUriDomainAPI;
@@ -237,7 +234,7 @@
         addAPI(new GetDashboardUsersAPI(main));
         addAPI(new GetDashboardSessionsForUserAPI(main));
         addAPI(new SearchTagsAPI(main));
-<<<<<<< HEAD
+
         addAPI(new ListFactorsAPI(main));
         addAPI(new EnableFactorAPI(main));
         addAPI(new DisableFactorAPI(main));
@@ -260,27 +257,6 @@
         addAPI(new AssociateUserToTenantAPI(main));
         addAPI(new DisassociateUserFromTenant(main));
 
-=======
-
-        addAPI(new CreateOrUpdateConnectionUriDomainAPI(main));
-        addAPI(new RemoveConnectionUriDomainAPI(main));
-        addAPI(new ListConnectionUriDomainsAPI(main));
-
-        addAPI(new CreateOrUpdateAppAPI(main));
-        addAPI(new RemoveAppAPI(main));
-        addAPI(new ListAppsAPI(main));
-
-        addAPI(new CreateOrUpdateTenantAPI(main));
-        addAPI(new RemoveTenantAPI(main));
-        addAPI(new ListTenantsAPI(main));
-
-        addAPI(new CreateOrUpdateThirdPartyConfigAPI(main));
-        addAPI(new RemoveThirdPartyConfigAPI(main));
-
-        addAPI(new AssociateUserToTenantAPI(main));
-        addAPI(new DisassociateUserFromTenant(main));
-
->>>>>>> 238cdc8b
         StandardContext context = tomcatReference.getContext();
         Tomcat tomcat = tomcatReference.getTomcat();
 
