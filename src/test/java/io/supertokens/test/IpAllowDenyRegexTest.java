/*
 *    Copyright (c) 2020, VRAI Labs and/or its affiliates. All rights reserved.
 *
 *    This software is licensed under the Apache License, Version 2.0 (the
 *    "License") as published by the Apache Software Foundation.
 *
 *    You may not use this file except in compliance with the License. You may
 *    obtain a copy of the License at http://www.apache.org/licenses/LICENSE-2.0
 *
 *    Unless required by applicable law or agreed to in writing, software
 *    distributed under the License is distributed on an "AS IS" BASIS, WITHOUT
 *    WARRANTIES OR CONDITIONS OF ANY KIND, either express or implied. See the
 *    License for the specific language governing permissions and limitations
 *    under the License.
 */

package io.supertokens.test;

import com.google.gson.JsonObject;
import io.supertokens.ProcessState;
import io.supertokens.ProcessState.PROCESS_STATE;
import io.supertokens.config.Config;
import io.supertokens.exceptions.QuitProgramException;
import io.supertokens.featureflag.EE_FEATURES;
import io.supertokens.featureflag.FeatureFlagTestContent;
import io.supertokens.httpRequest.HttpRequest;
import io.supertokens.httpRequest.HttpResponseException;
import io.supertokens.multitenancy.Multitenancy;
<<<<<<< HEAD
import io.supertokens.pluginInterface.multitenancy.*;
=======
import io.supertokens.pluginInterface.STORAGE_TYPE;
import io.supertokens.pluginInterface.multitenancy.*;
import io.supertokens.storageLayer.StorageLayer;
>>>>>>> 238cdc8b
import io.supertokens.test.TestingProcessManager.TestingProcess;
import org.junit.*;
import org.junit.rules.TestRule;
import org.mockito.Mockito;

import java.io.*;

import static junit.framework.TestCase.assertEquals;
import static org.junit.Assert.*;

public class IpAllowDenyRegexTest extends Mockito {

    @Rule
    public TestRule watchman = Utils.getOnFailure();

    @AfterClass
    public static void afterTesting() {
        Utils.afterTesting();
    }

    @Before
    public void beforeEach() {
        Utils.reset();
    }

    @Test
    public void defaultIpDenyAllowIsNull() throws InterruptedException {
        String[] args = {"../"};
        TestingProcess process = TestingProcessManager.start(args);
        assertNotNull(process.checkOrWaitForEvent(PROCESS_STATE.STARTED));

        assert (Config.getConfig(process.getProcess()).getIpAllowRegex() == null);
        assert (Config.getConfig(process.getProcess()).getIpDenyRegex() == null);

        assert (process.checkOrWaitForEvent(ProcessState.PROCESS_STATE.ADDING_REMOTE_ADDRESS_FILTER, 1000) == null);

        process.kill();
        assertNotNull(process.checkOrWaitForEvent(PROCESS_STATE.STOPPED));
    }

    @Test
    public void EmptyStringIpDenyOrAllowIsNull() throws InterruptedException, IOException {
        {
            String[] args = {"../"};
            Utils.setValueInConfig("ip_allow_regex", "\"  \"");
            Utils.setValueInConfig("ip_deny_regex", "\"\"");
            TestingProcess process = TestingProcessManager.start(args);
            assertNotNull(process.checkOrWaitForEvent(PROCESS_STATE.STARTED));

            assert (Config.getConfig(process.getProcess()).getIpAllowRegex() == null);
            assert (Config.getConfig(process.getProcess()).getIpDenyRegex() == null);

            assert (process.checkOrWaitForEvent(ProcessState.PROCESS_STATE.ADDING_REMOTE_ADDRESS_FILTER, 1000) == null);

            process.kill();
            assertNotNull(process.checkOrWaitForEvent(PROCESS_STATE.STOPPED));
        }
    }

    @Test
    public void EmptyConfigIpDenyOrAllowIsNull() throws InterruptedException, IOException {
        {
            String[] args = {"../"};
            Utils.setValueInConfig("ip_allow_regex", "");
            Utils.setValueInConfig("ip_deny_regex", "");
            TestingProcess process = TestingProcessManager.start(args);
            assertNotNull(process.checkOrWaitForEvent(PROCESS_STATE.STARTED));

            assert (Config.getConfig(process.getProcess()).getIpAllowRegex() == null);
            assert (Config.getConfig(process.getProcess()).getIpDenyRegex() == null);

            assert (process.checkOrWaitForEvent(ProcessState.PROCESS_STATE.ADDING_REMOTE_ADDRESS_FILTER, 1000) == null);

            process.kill();
            assertNotNull(process.checkOrWaitForEvent(PROCESS_STATE.STOPPED));
        }
    }

    @Test
    public void InvalidRegexErrorForIpAllow() throws InterruptedException, IOException {
        {
            String[] args = {"../"};
            Utils.setValueInConfig("ip_allow_regex", "\"*\"");
            TestingProcess process = TestingProcessManager.start(args);
            ProcessState.EventAndException e = process.checkOrWaitForEvent(ProcessState.PROCESS_STATE.INIT_FAILURE);
            assertNotNull(e);
            assertTrue(e.exception.getMessage().contains("Provided regular expression is invalid for ip_allow_regex config"));

            process.kill();
            assertNotNull(process.checkOrWaitForEvent(PROCESS_STATE.STOPPED));
        }
    }

    @Test
    public void InvalidRegexErrorForIpDeny() throws InterruptedException, IOException {
        {
            String[] args = {"../"};
            Utils.setValueInConfig("ip_deny_regex", "\"*\"");
            TestingProcess process = TestingProcessManager.start(args);
            ProcessState.EventAndException e = process.checkOrWaitForEvent(ProcessState.PROCESS_STATE.INIT_FAILURE);
            assertNotNull(e);
            assertTrue(e.exception.getMessage().contains("Provided regular expression is invalid for ip_deny_regex config"));

            process.kill();
            assertNotNull(process.checkOrWaitForEvent(PROCESS_STATE.STOPPED));
        }
    }

    @Test
    public void CheckAllowRegexWorks() throws Exception {
        {
            String[] args = {"../"};
            Utils.setValueInConfig("ip_allow_regex", "192.123.3.4");
            TestingProcess process = TestingProcessManager.start(args);
            assertNotNull(process.checkOrWaitForEvent(PROCESS_STATE.STARTED));

            try {
                HttpRequest.sendGETRequest(process.getProcess(), "", "http://localhost:3567/hello", null, 1000, 1000,
                        null);
                throw new Exception("test failed");
            } catch (HttpResponseException e) {
                assertEquals(e.statusCode, 403);
            }

            process.kill();
            assertNotNull(process.checkOrWaitForEvent(PROCESS_STATE.STOPPED));
        }
    }

    @Test
    public void CheckAllowLocalhostWorks() throws InterruptedException, IOException, HttpResponseException {
        {
            String[] args = {"../"};
            Utils.setValueInConfig("ip_allow_regex", "127\\\\.\\\\d+\\\\.\\\\d+\\\\.\\\\d+|::1|0:0:0:0:0:0:0:1");
            TestingProcess process = TestingProcessManager.start(args);
            assertNotNull(process.checkOrWaitForEvent(PROCESS_STATE.STARTED));

            String response = HttpRequest.sendGETRequest(process.getProcess(), "", "http://localhost:3567/hello", null,
                    1000, 1000, null);
            Assert.assertEquals("Hello", response);

            process.kill();
            assertNotNull(process.checkOrWaitForEvent(PROCESS_STATE.STOPPED));
        }

        Utils.reset();

        {
            String[] args = {"../"};
            Utils.setValueInConfig("ip_allow_regex", "127\\\\.\\\\d+\\\\.\\\\d+\\\\.\\\\d+");
            TestingProcess process = TestingProcessManager.start(args);
            assertNotNull(process.checkOrWaitForEvent(PROCESS_STATE.STARTED));

            String response = HttpRequest.sendGETRequest(process.getProcess(), "", "http://localhost:3567/hello", null,
                    1000, 1000, null);
            Assert.assertEquals("Hello", response);

            process.kill();
            assertNotNull(process.checkOrWaitForEvent(PROCESS_STATE.STOPPED));
        }

        Utils.reset();

        {
            String[] args = {"../"};
            Utils.setValueInConfig("ip_allow_regex", "'127\\\\.\\\\d+\\\\.\\\\d+\\\\.\\\\d+'");
            TestingProcess process = TestingProcessManager.start(args);
            assertNotNull(process.checkOrWaitForEvent(PROCESS_STATE.STARTED));

            String response = HttpRequest.sendGETRequest(process.getProcess(), "", "http://localhost:3567/hello", null,
                    1000, 1000, null);
            Assert.assertEquals("Hello", response);

            process.kill();
            assertNotNull(process.checkOrWaitForEvent(PROCESS_STATE.STOPPED));
        }

        Utils.reset();

        {
            String[] args = {"../"};
            Utils.setValueInConfig("ip_allow_regex",
                    "\"127\\\\\\\\.\\\\\\\\d+\\\\\\\\.\\\\\\\\d+\\\\\\\\.\\\\\\\\d+\"");
            TestingProcess process = TestingProcessManager.start(args);
            assertNotNull(process.checkOrWaitForEvent(PROCESS_STATE.STARTED));

            String response = HttpRequest.sendGETRequest(process.getProcess(), "", "http://localhost:3567/hello", null,
                    1000, 1000, null);
            Assert.assertEquals("Hello", response);

            process.kill();
            assertNotNull(process.checkOrWaitForEvent(PROCESS_STATE.STOPPED));
        }
    }

    @Test
    public void CheckDenyLocalhostWorks() throws Exception {
        {
            String[] args = {"../"};
            Utils.setValueInConfig("ip_deny_regex", "127\\\\.\\\\d+\\\\.\\\\d+\\\\.\\\\d+|::1|0:0:0:0:0:0:0:1");
            TestingProcess process = TestingProcessManager.start(args);
            assertNotNull(process.checkOrWaitForEvent(PROCESS_STATE.STARTED));

            try {
                HttpRequest.sendGETRequest(process.getProcess(), "", "http://localhost:3567/hello", null, 1000, 1000,
                        null);
                throw new Exception("test failed");
            } catch (HttpResponseException e) {
                assertEquals(e.statusCode, 403);
            }

            process.kill();
            assertNotNull(process.checkOrWaitForEvent(PROCESS_STATE.STOPPED));
        }

        Utils.reset();

        {
            String[] args = {"../"};
            Utils.setValueInConfig("ip_deny_regex", "127\\\\.\\\\d+\\\\.\\\\d+\\\\.\\\\d+");
            TestingProcess process = TestingProcessManager.start(args);
            assertNotNull(process.checkOrWaitForEvent(PROCESS_STATE.STARTED));

            try {
                HttpRequest.sendGETRequest(process.getProcess(), "", "http://localhost:3567/hello", null, 1000, 1000,
                        null);
                throw new Exception("test failed");
            } catch (HttpResponseException e) {
                assertEquals(e.statusCode, 403);
            }

            process.kill();
            assertNotNull(process.checkOrWaitForEvent(PROCESS_STATE.STOPPED));
        }

        Utils.reset();

        {
            String[] args = {"../"};
            Utils.setValueInConfig("ip_deny_regex", "'127\\\\.\\\\d+\\\\.\\\\d+\\\\.\\\\d+'");
            TestingProcess process = TestingProcessManager.start(args);
            assertNotNull(process.checkOrWaitForEvent(PROCESS_STATE.STARTED));

            try {
                HttpRequest.sendGETRequest(process.getProcess(), "", "http://localhost:3567/hello", null, 1000, 1000,
                        null);
                throw new Exception("test failed");
            } catch (HttpResponseException e) {
                assertEquals(e.statusCode, 403);
            }

            process.kill();
            assertNotNull(process.checkOrWaitForEvent(PROCESS_STATE.STOPPED));
        }

        Utils.reset();

        {
            String[] args = {"../"};
            Utils.setValueInConfig("ip_deny_regex", "\"127\\\\\\\\.\\\\\\\\d+\\\\\\\\.\\\\\\\\d+\\\\\\\\.\\\\\\\\d+\"");
            TestingProcess process = TestingProcessManager.start(args);
            assertNotNull(process.checkOrWaitForEvent(PROCESS_STATE.STARTED));

            try {
                HttpRequest.sendGETRequest(process.getProcess(), "", "http://localhost:3567/hello", null, 1000, 1000,
                        null);
                throw new Exception("test failed");
            } catch (HttpResponseException e) {
                assertEquals(e.statusCode, 403);
            }

            process.kill();
            assertNotNull(process.checkOrWaitForEvent(PROCESS_STATE.STOPPED));
        }
    }

    @Test
    public void CheckAllowAndDenyLocalhostWorks() throws Exception {
        {
            String[] args = {"../"};
            Utils.setValueInConfig("ip_deny_regex", "127\\\\.\\\\d+\\\\.\\\\d+\\\\.\\\\d+|::1|0:0:0:0:0:0:0:1");
            Utils.setValueInConfig("ip_allow_regex", "127\\\\.\\\\d+\\\\.\\\\d+\\\\.\\\\d+|::1|0:0:0:0:0:0:0:1");
            TestingProcess process = TestingProcessManager.start(args);
            assertNotNull(process.checkOrWaitForEvent(PROCESS_STATE.STARTED));

            try {
                HttpRequest.sendGETRequest(process.getProcess(), "", "http://localhost:3567/hello", null, 1000, 1000,
                        null);
                throw new Exception("test failed");
            } catch (HttpResponseException e) {
                assertEquals(e.statusCode, 403);
            }

            process.kill();
            assertNotNull(process.checkOrWaitForEvent(PROCESS_STATE.STOPPED));
        }
    }

    @Test
    public void CheckNoLoggingForNotAllowedAPIRoutes() throws Exception {
        ByteArrayOutputStream stdOutput = new ByteArrayOutputStream();
        ByteArrayOutputStream errorOutput = new ByteArrayOutputStream();

        try {
            String[] args = {"../"};
            Utils.setValueInConfig("ip_deny_regex", "127\\\\.\\\\d+\\\\.\\\\d+\\\\.\\\\d+|::1|0:0:0:0:0:0:0:1");
            Utils.setValueInConfig("info_log_path", "\"null\"");
            Utils.setValueInConfig("error_log_path", "\"null\"");

            TestingProcess process = TestingProcessManager.start(args);
            assertNotNull(process.checkOrWaitForEvent(PROCESS_STATE.STARTED));

            System.setOut(new PrintStream(stdOutput));
            System.setErr(new PrintStream(errorOutput));

            try {
                HttpRequest.sendGETRequest(process.getProcess(), "", "http://localhost:3567/hello", null, 1000, 1000,
                        null);
                throw new Exception("test failed");
            } catch (HttpResponseException e) {
                assertEquals(e.statusCode, 403);
            }

            assertEquals(stdOutput.toByteArray().length, 0);
            assertEquals(errorOutput.toByteArray().length, 0);

            process.kill();
            assertNotNull(process.checkOrWaitForEvent(PROCESS_STATE.STOPPED));
        } finally {
            System.setOut(new PrintStream(new FileOutputStream(FileDescriptor.out)));
            System.setErr(new PrintStream(new FileOutputStream(FileDescriptor.err)));
        }
    }

    @Test
    public void CheckThatIPFiltersAreTenantSpecific() throws Exception {
        String[] args = {"../"};

        { // test allow works
            Utils.reset();
            TestingProcessManager.TestingProcess process = TestingProcessManager.start(args);
            FeatureFlagTestContent.getInstance(process.getProcess())
                    .setKeyValue(FeatureFlagTestContent.ENABLED_FEATURES, new EE_FEATURES[]{EE_FEATURES.MULTI_TENANCY});
            process.startProcess();
            assertNotNull(process.checkOrWaitForEvent(ProcessState.PROCESS_STATE.STARTED));

<<<<<<< HEAD
=======
            if (StorageLayer.getStorage(process.getProcess()).getType() != STORAGE_TYPE.SQL) {
                return;
            }

>>>>>>> 238cdc8b
            JsonObject coreConfig = new JsonObject();
            coreConfig.addProperty("ip_allow_regex", "192.123.3.4");

            Multitenancy.addNewOrUpdateAppOrTenant(process.getProcess(), new TenantConfig(
                    new TenantIdentifier(null, null, "t1"),
                    new EmailPasswordConfig(true), new ThirdPartyConfig(true, null), new PasswordlessConfig(true),
                    coreConfig
            ), false);
            Multitenancy.addNewOrUpdateAppOrTenant(process.getProcess(), new TenantConfig(
                    new TenantIdentifier(null, null, "t2"),
                    new EmailPasswordConfig(true), new ThirdPartyConfig(true, null), new PasswordlessConfig(true),
                    new JsonObject()
            ), false);

            // this should pass
            HttpRequest.sendGETRequest(process.getProcess(), "", "http://localhost:3567/hello", null, 1000, 1000,
                    null);
            HttpRequest.sendGETRequest(process.getProcess(), "", "http://localhost:3567/t2/hello", null, 1000, 1000,
                    null);

            try {
                HttpRequest.sendGETRequest(process.getProcess(), "", "http://localhost:3567/t1/hello", null, 1000, 1000,
                        null);
                fail();
            } catch (HttpResponseException e) {
                assertEquals(e.statusCode, 403);
            }

            process.kill();
            assertNotNull(process.checkOrWaitForEvent(ProcessState.PROCESS_STATE.STOPPED));
        }

        { // test deny works
            Utils.reset();
            TestingProcessManager.TestingProcess process = TestingProcessManager.start(args);
            FeatureFlagTestContent.getInstance(process.getProcess())
                    .setKeyValue(FeatureFlagTestContent.ENABLED_FEATURES, new EE_FEATURES[]{EE_FEATURES.MULTI_TENANCY});
            process.startProcess();
            assertNotNull(process.checkOrWaitForEvent(ProcessState.PROCESS_STATE.STARTED));

            JsonObject coreConfig = new JsonObject();
            coreConfig.addProperty("ip_deny_regex", "127\\.\\d+\\.\\d+\\.\\d+|::1|0:0:0:0:0:0:0:1");

            Multitenancy.addNewOrUpdateAppOrTenant(process.getProcess(), new TenantConfig(
                    new TenantIdentifier(null, null, "t1"),
                    new EmailPasswordConfig(true), new ThirdPartyConfig(true, null), new PasswordlessConfig(true),
                    coreConfig
            ), false);
            Multitenancy.addNewOrUpdateAppOrTenant(process.getProcess(), new TenantConfig(
                    new TenantIdentifier(null, null, "t2"),
                    new EmailPasswordConfig(true), new ThirdPartyConfig(true, null), new PasswordlessConfig(true),
                    new JsonObject()
            ), false);

            // this should pass
            HttpRequest.sendGETRequest(process.getProcess(), "", "http://localhost:3567/hello", null, 1000, 1000,
                    null);
            HttpRequest.sendGETRequest(process.getProcess(), "", "http://localhost:3567/t2/hello", null, 1000, 1000,
                    null);

            try {
                HttpRequest.sendGETRequest(process.getProcess(), "", "http://localhost:3567/t1/hello", null, 1000, 1000,
                        null);
                fail();
            } catch (HttpResponseException e) {
                assertEquals(e.statusCode, 403);
            }

            process.kill();
            assertNotNull(process.checkOrWaitForEvent(ProcessState.PROCESS_STATE.STOPPED));
        }
    }
}<|MERGE_RESOLUTION|>--- conflicted
+++ resolved
@@ -26,13 +26,9 @@
 import io.supertokens.httpRequest.HttpRequest;
 import io.supertokens.httpRequest.HttpResponseException;
 import io.supertokens.multitenancy.Multitenancy;
-<<<<<<< HEAD
-import io.supertokens.pluginInterface.multitenancy.*;
-=======
 import io.supertokens.pluginInterface.STORAGE_TYPE;
 import io.supertokens.pluginInterface.multitenancy.*;
 import io.supertokens.storageLayer.StorageLayer;
->>>>>>> 238cdc8b
 import io.supertokens.test.TestingProcessManager.TestingProcess;
 import org.junit.*;
 import org.junit.rules.TestRule;
@@ -379,13 +375,10 @@
             process.startProcess();
             assertNotNull(process.checkOrWaitForEvent(ProcessState.PROCESS_STATE.STARTED));
 
-<<<<<<< HEAD
-=======
             if (StorageLayer.getStorage(process.getProcess()).getType() != STORAGE_TYPE.SQL) {
                 return;
             }
 
->>>>>>> 238cdc8b
             JsonObject coreConfig = new JsonObject();
             coreConfig.addProperty("ip_allow_regex", "192.123.3.4");
 
