/*
 *    Copyright (c) 2023, VRAI Labs and/or its affiliates. All rights reserved.
 *
 *    This software is licensed under the Apache License, Version 2.0 (the
 *    "License") as published by the Apache Software Foundation.
 *
 *    You may not use this file except in compliance with the License. You may
 *    obtain a copy of the License at http://www.apache.org/licenses/LICENSE-2.0
 *
 *    Unless required by applicable law or agreed to in writing, software
 *    distributed under the License is distributed on an "AS IS" BASIS, WITHOUT
 *    WARRANTIES OR CONDITIONS OF ANY KIND, either express or implied. See the
 *    License for the specific language governing permissions and limitations
 *    under the License.
 */

package io.supertokens.test.authRecipe;

import static org.junit.Assert.assertEquals;
import static org.junit.Assert.assertNotNull;
import static org.junit.Assert.assertTrue;

import java.util.ArrayList;
import java.util.Arrays;
import java.util.HashMap;

import io.supertokens.utils.SemVer;
import org.junit.AfterClass;
import org.junit.Before;
import org.junit.Rule;
import org.junit.Test;
import org.junit.rules.TestRule;

import com.google.gson.JsonArray;
import com.google.gson.JsonElement;
import com.google.gson.JsonObject;

import io.supertokens.ProcessState.PROCESS_STATE;
import io.supertokens.dashboard.Dashboard;
import io.supertokens.emailpassword.EmailPassword;
import io.supertokens.passwordless.Passwordless;
import io.supertokens.passwordless.Passwordless.CreateCodeResponse;
import io.supertokens.pluginInterface.STORAGE_TYPE;
import io.supertokens.pluginInterface.dashboard.DashboardSearchTags;
import io.supertokens.storageLayer.StorageLayer;
import io.supertokens.test.TestingProcessManager;
import io.supertokens.test.Utils;
import io.supertokens.test.httpRequest.HttpRequestForTesting;
import io.supertokens.thirdparty.ThirdParty;

public class GetUsersWithSearchTagsAPITest {
    @Rule
    public TestRule watchman = Utils.getOnFailure();

    @AfterClass
    public static void afterTesting() {
        Utils.afterTesting();
    }

    @Before
    public void beforeEach() {
        Utils.reset();
    }

    @Test
    public void testSearchingWhenFieldsHaveEmptyInputsWillBehaveLikeRegularPaginationAPI() throws Exception {
        String[] args = { "../" };
        TestingProcessManager.TestingProcess process = TestingProcessManager.start(args);
        assertNotNull(process.checkOrWaitForEvent(PROCESS_STATE.STARTED));

        if (StorageLayer.getStorage(process.getProcess()).getType() != STORAGE_TYPE.SQL) {
            return;
        }

        // create emailpassword user
        ArrayList<String> userIds = new ArrayList<>();
        userIds.add(EmailPassword.signUp(process.getProcess(), "test@example.com", "testPass123").id);

        // create thirdparty user
        userIds.add(ThirdParty.signInUp(process.getProcess(), "testTPID", "test", "test2@example.com").user.id);

        // create passwordless user
        CreateCodeResponse createCodeResponse = Passwordless.createCode(process.getProcess(), "test@example.com", null,
                null, null);
        userIds.add(Passwordless.consumeCode(process.getProcess(), createCodeResponse.deviceId,
                createCodeResponse.deviceIdHash,
                createCodeResponse.userInputCode, null).user.id);

        // search with empty input for email field
        {
            HashMap<String, String> params = new HashMap<>();
            params.put("email", ";;  ;");

            JsonObject response = HttpRequestForTesting.sendGETRequest(process.getProcess(), "",
                    "http://localhost:3567/users", params, 1000, 1000, null, SemVer.v2_18.get(), null);
            assertEquals("OK", response.get("status").getAsString());
            JsonArray users = response.get("users").getAsJsonArray();

            for (int i = 0; i < userIds.size(); i++) {
                assertTrue(userIds.contains(
                        users.get(i).getAsJsonObject().get("user").getAsJsonObject().get("id").getAsString()));
            }
        }

        // search with empty input for phone field
        {
            HashMap<String, String> params = new HashMap<>();
            params.put("phone", ";;  ;");

            JsonObject response = HttpRequestForTesting.sendGETRequest(process.getProcess(), "",
                    "http://localhost:3567/users", params, 1000, 1000, null, SemVer.v2_18.get(), null);
            assertEquals("OK", response.get("status").getAsString());
            JsonArray users = response.get("users").getAsJsonArray();

            for (int i = 0; i < userIds.size(); i++) {
                assertTrue(userIds.contains(
                        users.get(i).getAsJsonObject().get("user").getAsJsonObject().get("id").getAsString()));
            }
        }

        // search with empty input for provider field
        {
            HashMap<String, String> params = new HashMap<>();
            params.put("phone", ";;  ;");

            JsonObject response = HttpRequestForTesting.sendGETRequest(process.getProcess(), "",
                    "http://localhost:3567/users", params, 1000, 1000, null, SemVer.v2_18.get(), null);
            assertEquals("OK", response.get("status").getAsString());
            JsonArray users = response.get("users").getAsJsonArray();

            for (int i = 0; i < userIds.size(); i++) {
                assertTrue(userIds.contains(
                        users.get(i).getAsJsonObject().get("user").getAsJsonObject().get("id").getAsString()));
            }
        }

        process.kill();
        assertNotNull(process.checkOrWaitForEvent(PROCESS_STATE.STOPPED));
    }

    @Test
    public void testSearchingForUsers() throws Exception {
        String[] args = { "../" };
        TestingProcessManager.TestingProcess process = TestingProcessManager.start(args);
        assertNotNull(process.checkOrWaitForEvent(PROCESS_STATE.STARTED));

        if (StorageLayer.getStorage(process.getProcess()).getType() != STORAGE_TYPE.SQL) {
            return;
        }

        // create emailpassword user
        ArrayList<String> userIds = new ArrayList<>();
        userIds.add(EmailPassword.signUp(process.getProcess(), "test@example.com", "testPass123").id);
        userIds.add(EmailPassword.signUp(process.getProcess(), "test2@example.com", "testPass123").id);

        // create thirdparty user
        userIds.add(ThirdParty.signInUp(process.getProcess(), "testTPID", "test", "test2@example.com").user.id);

        // create passwordless user
        CreateCodeResponse createCodeResponse = Passwordless.createCode(process.getProcess(), "test@example.com", null,
                null, null);
        userIds.add(Passwordless.consumeCode(process.getProcess(), createCodeResponse.deviceId,
                createCodeResponse.deviceIdHash,
                createCodeResponse.userInputCode, null).user.id);

        // search with partial input for email field
        HashMap<String, String> params = new HashMap<>();
        params.put("email", "test");

        JsonObject response = HttpRequestForTesting.sendGETRequest(process.getProcess(), "",
                "http://localhost:3567/users", params, 1000, 1000, null, SemVer.v2_18.get(), null);
        assertEquals("OK", response.get("status").getAsString());
        assertEquals(4, response.get("users").getAsJsonArray().size());
        JsonArray users = response.get("users").getAsJsonArray();

        for (int i = 0; i < userIds.size(); i++) {
            assertTrue(userIds
                    .contains(users.get(i).getAsJsonObject().get("user").getAsJsonObject().get("id").getAsString()));
        }

        process.kill();
        assertNotNull(process.checkOrWaitForEvent(PROCESS_STATE.STOPPED));
    }

    @Test
    public void testSearchingForUsersWithMultipleInputsForEachField() throws Exception {
        String[] args = { "../" };
        TestingProcessManager.TestingProcess process = TestingProcessManager.start(args);
        assertNotNull(process.checkOrWaitForEvent(PROCESS_STATE.STARTED));

        if (StorageLayer.getStorage(process.getProcess()).getType() != STORAGE_TYPE.SQL) {
            return;
        }

        // create emailpassword user
        ArrayList<String> userIds = new ArrayList<>();
        userIds.add(EmailPassword.signUp(process.getProcess(), "test@example.com", "testPass123").id);
<<<<<<< HEAD
        userIds.add(EmailPassword.signUp(process.getProcess(), "abc@example.com", "testPass123").id);
=======
        Thread.sleep(50);
        userIds.add(EmailPassword.signUp(process.getProcess(), "abc@example.com", "testPass123").id);
        Thread.sleep(50);
>>>>>>> 238cdc8b

        // search with multiple inputs to email
        {
            HashMap<String, String> params = new HashMap<>();
            params.put("email", "test;abc");

            JsonObject response = HttpRequestForTesting.sendGETRequest(process.getProcess(), "",
                    "http://localhost:3567/users", params, 1000, 1000, null, SemVer.v2_18.get(), null);
            assertEquals("OK", response.get("status").getAsString());
            assertEquals(2, response.get("users").getAsJsonArray().size());
            JsonArray users = response.get("users").getAsJsonArray();

            for (int i = 0; i < userIds.size(); i++) {
                assertEquals(userIds.get(i),
                        users.get(i).getAsJsonObject().get("user").getAsJsonObject().get("id").getAsString());
            }
        }

        // create thirdparty user
        userIds.add(ThirdParty.signInUp(process.getProcess(), "testpid", "test", "test@example.com").user.id);
<<<<<<< HEAD
=======
        Thread.sleep(50);
>>>>>>> 238cdc8b
        userIds.add(ThirdParty.signInUp(process.getProcess(), "newtestpid", "test123", "test@example.com").user.id);
        Thread.sleep(50);
        // search with multiple inputs to provider
        {
            HashMap<String, String> params = new HashMap<>();
            params.put("provider", "test;newtest");

            JsonObject response = HttpRequestForTesting.sendGETRequest(process.getProcess(), "",
                    "http://localhost:3567/users", params, 1000, 1000, null, SemVer.v2_18.get(), null);
            assertEquals("OK", response.get("status").getAsString());
            assertEquals(2, response.get("users").getAsJsonArray().size());
            JsonArray users = response.get("users").getAsJsonArray();
            assertEquals(userIds.get(2),
                    users.get(0).getAsJsonObject().get("user").getAsJsonObject().get("id").getAsString());
            assertEquals(userIds.get(3),
                    users.get(1).getAsJsonObject().get("user").getAsJsonObject().get("id").getAsString());

        }

        // create passwordless user
        {
            CreateCodeResponse createCodeResponse = Passwordless.createCode(process.getProcess(), "test@example.com",
                    "+121234567890",
                    null, null);
            userIds.add(Passwordless.consumeCode(process.getProcess(), createCodeResponse.deviceId,
                    createCodeResponse.deviceIdHash,
                    createCodeResponse.userInputCode, null).user.id);
        }
        Thread.sleep(50);
        {
            CreateCodeResponse createCodeResponse = Passwordless.createCode(process.getProcess(), "test2@example.com",
                    "+911987654321",
                    null, null);
            userIds.add(Passwordless.consumeCode(process.getProcess(), createCodeResponse.deviceId,
                    createCodeResponse.deviceIdHash,
                    createCodeResponse.userInputCode, null).user.id);
        }
        Thread.sleep(50);

        // search with multiple inputs to phone
        {
            HashMap<String, String> params = new HashMap<>();
            params.put("phone", "+121;+911");

            JsonObject response = HttpRequestForTesting.sendGETRequest(process.getProcess(), "",
                    "http://localhost:3567/users", params, 1000, 1000, null, SemVer.v2_18.get(), null);
            assertEquals("OK", response.get("status").getAsString());
            assertEquals(2, response.get("users").getAsJsonArray().size());
            JsonArray users = response.get("users").getAsJsonArray();
            assertEquals(userIds.get(4),
                    users.get(0).getAsJsonObject().get("user").getAsJsonObject().get("id").getAsString());
            assertEquals(userIds.get(5),
                    users.get(1).getAsJsonObject().get("user").getAsJsonObject().get("id").getAsString());
        }
        process.kill();
        assertNotNull(process.checkOrWaitForEvent(PROCESS_STATE.STOPPED));
    }

    @Test
    public void testRetrievingUsersWithConflictingTagsReturnsEmptyList() throws Exception {
        String[] args = { "../" };
        TestingProcessManager.TestingProcess process = TestingProcessManager.start(args);
        assertNotNull(process.checkOrWaitForEvent(PROCESS_STATE.STARTED));

        if (StorageLayer.getStorage(process.getProcess()).getType() != STORAGE_TYPE.SQL) {
            return;
        }

        // create emailpassword user
        ArrayList<String> userIds = new ArrayList<>();
        userIds.add(EmailPassword.signUp(process.getProcess(), "test@example.com", "testPass123").id);

        // create thirdparty user
        userIds.add(ThirdParty.signInUp(process.getProcess(), "testTPID", "test", "test@example.com").user.id);

        // create passwordless user
        CreateCodeResponse createCodeResponse = Passwordless.createCode(process.getProcess(), "test@example.com",
                "+101234566907",
                null, null);
        userIds.add(Passwordless.consumeCode(process.getProcess(), createCodeResponse.deviceId,
                createCodeResponse.deviceIdHash,
                createCodeResponse.userInputCode, null).user.id);

        HashMap<String, String> params = new HashMap<>();
        params.put("email", "test@example.com");
        params.put("phone", "+101234566907");
        params.put("provider", "testTPID");

        JsonObject response = HttpRequestForTesting.sendGETRequest(process.getProcess(), "",
                "http://localhost:3567/users", params, 1000, 1000, null, SemVer.v2_18.get(),
                null);
        assertEquals(2, response.entrySet().size());
        assertEquals("OK", response.get("status").getAsString());
        assertEquals(0, response.get("users").getAsJsonArray().size());

        process.kill();
        assertNotNull(process.checkOrWaitForEvent(PROCESS_STATE.STOPPED));
    }

    @Test
    public void testNormalizingSearchInputsWorksCorrectly() throws Exception {
        String[] args = { "../" };
        TestingProcessManager.TestingProcess process = TestingProcessManager.start(args);
        assertNotNull(process.checkOrWaitForEvent(PROCESS_STATE.STARTED));

        if (StorageLayer.getStorage(process.getProcess()).getType() != STORAGE_TYPE.SQL) {
            return;
        }

        // create emailpassword user
        ArrayList<String> userIds = new ArrayList<>();
        userIds.add(EmailPassword.signUp(process.getProcess(), "test@example.com", "testPass123").id);

        // create thirdparty user
        userIds.add(ThirdParty.signInUp(process.getProcess(), "testpid", "test", "test@example.com").user.id);

        {
            // searching for email with upper and lower case combination
            HashMap<String, String> params = new HashMap<>();
            params.put("email", "tEsT@example.com");

            JsonObject response = HttpRequestForTesting.sendGETRequest(process.getProcess(), "",
                    "http://localhost:3567/users", params, 1000, 1000, null, SemVer.v2_18.get(),
                    null);
            assertEquals(2, response.entrySet().size());
            assertEquals("OK", response.get("status").getAsString());
            assertEquals(2, response.get("users").getAsJsonArray().size());
        }

        {
            // searching for provider with upper and lower case combination
            HashMap<String, String> params = new HashMap<>();
            params.put("provider", "TestPid");
            JsonObject response = HttpRequestForTesting.sendGETRequest(process.getProcess(), "",
                    "http://localhost:3567/users", params, 1000, 1000, null, SemVer.v2_18.get(),
                    null);
            assertEquals(2, response.entrySet().size());
            assertEquals("OK", response.get("status").getAsString());
            assertEquals(1, response.get("users").getAsJsonArray().size());
        }

        process.kill();
        assertNotNull(process.checkOrWaitForEvent(PROCESS_STATE.STOPPED));
    }

    @Test
    public void testMultipleParams() throws Exception {
        String[] args = { "../" };
        TestingProcessManager.TestingProcess process = TestingProcessManager.start(args);
        assertNotNull(process.checkOrWaitForEvent(PROCESS_STATE.STARTED));

        if (StorageLayer.getStorage(process.getProcess()).getType() != STORAGE_TYPE.SQL) {
            return;
        }

        EmailPassword.signUp(process.getProcess(), "a@supertokens.com", "password");

        EmailPassword.signUp(process.getProcess(), "b@supertokens.com", "password");

        EmailPassword.signUp(process.getProcess(), "c@supertokens.com", "password");

        EmailPassword.signUp(process.getProcess(), "johndoe@testing.weird", "password");

        ThirdParty.signInUp(process.getProcess(), "kakao", "305773f6-2857-4591-93e9-9ed68c1936c6",
                "johndoe@testing.weird");
        ThirdParty.signInUp(process.getProcess(), "google", "648f3b76-4a5e-4f62-a181-ee09b6f3f1bb",
                "thirdparty+ABC@gmail.com");

        HashMap<String, String> params = new HashMap<>();
        params.put("email", "a;g;b");
        params.put("provider", "k");

        JsonObject response = HttpRequestForTesting.sendGETRequest(process.getProcess(), "",
                "http://localhost:3567/users", params, 1000, 1000, null, SemVer.v2_18.get(),
                null);
        
        assertEquals("OK", response.get("status").getAsString());
        assertEquals(0, response.get("users").getAsJsonArray().size());

        process.kill();
        assertNotNull(process.checkOrWaitForEvent(PROCESS_STATE.STOPPED));
    }

}<|MERGE_RESOLUTION|>--- conflicted
+++ resolved
@@ -195,13 +195,9 @@
         // create emailpassword user
         ArrayList<String> userIds = new ArrayList<>();
         userIds.add(EmailPassword.signUp(process.getProcess(), "test@example.com", "testPass123").id);
-<<<<<<< HEAD
+        Thread.sleep(50);
         userIds.add(EmailPassword.signUp(process.getProcess(), "abc@example.com", "testPass123").id);
-=======
-        Thread.sleep(50);
-        userIds.add(EmailPassword.signUp(process.getProcess(), "abc@example.com", "testPass123").id);
-        Thread.sleep(50);
->>>>>>> 238cdc8b
+        Thread.sleep(50);
 
         // search with multiple inputs to email
         {
@@ -222,10 +218,7 @@
 
         // create thirdparty user
         userIds.add(ThirdParty.signInUp(process.getProcess(), "testpid", "test", "test@example.com").user.id);
-<<<<<<< HEAD
-=======
-        Thread.sleep(50);
->>>>>>> 238cdc8b
+        Thread.sleep(50);
         userIds.add(ThirdParty.signInUp(process.getProcess(), "newtestpid", "test123", "test@example.com").user.id);
         Thread.sleep(50);
         // search with multiple inputs to provider
