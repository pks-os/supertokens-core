/*
 *    Copyright (c) 2021, VRAI Labs and/or its affiliates. All rights reserved.
 *
 *    This software is licensed under the Apache License, Version 2.0 (the
 *    "License") as published by the Apache Software Foundation.
 *
 *    You may not use this file except in compliance with the License. You may
 *    obtain a copy of the License at http://www.apache.org/licenses/LICENSE-2.0
 *
 *    Unless required by applicable law or agreed to in writing, software
 *    distributed under the License is distributed on an "AS IS" BASIS, WITHOUT
 *    WARRANTIES OR CONDITIONS OF ANY KIND, either express or implied. See the
 *    License for the specific language governing permissions and limitations
 *    under the License.
 */

package io.supertokens.test.passwordless.api;

import com.google.gson.JsonArray;
import com.google.gson.JsonObject;
import io.supertokens.ProcessState;
import io.supertokens.passwordless.Passwordless;
import io.supertokens.pluginInterface.STORAGE_TYPE;
<<<<<<< HEAD
import io.supertokens.pluginInterface.multitenancy.TenantIdentifier;
=======
>>>>>>> a8e9154b
import io.supertokens.pluginInterface.passwordless.PasswordlessCode;
import io.supertokens.pluginInterface.passwordless.PasswordlessStorage;
import io.supertokens.storageLayer.StorageLayer;
import io.supertokens.test.TestingProcessManager;
import io.supertokens.test.Utils;
import io.supertokens.test.httpRequest.HttpRequestForTesting;
import io.supertokens.test.httpRequest.HttpResponseException;
import org.junit.AfterClass;
import org.junit.Before;
import org.junit.Rule;
import org.junit.Test;
import org.junit.rules.TestRule;

import java.util.HashMap;

import static org.junit.Assert.assertEquals;
import static org.junit.Assert.assertNotNull;

public class PasswordlessGetCodesAPITest2_11 {
    @Rule
    public TestRule watchman = Utils.getOnFailure();

    @AfterClass
    public static void afterTesting() {
        Utils.afterTesting();
    }

    @Before
    public void beforeEach() {
        Utils.reset();
    }

    @Test
    public void testBadInput() throws Exception {
        String[] args = {"../"};

        TestingProcessManager.TestingProcess process = TestingProcessManager.start(args);
        assertNotNull(process.checkOrWaitForEvent(ProcessState.PROCESS_STATE.STARTED));

        if (StorageLayer.getStorage(process.getProcess()).getType() != STORAGE_TYPE.SQL) {
            return;
        }
        {
            HashMap<String, String> map = new HashMap<>();
            map.put("deviceId", "anythin");
            map.put("email", "anythin");
            HttpResponseException error = null;
            try {
                HttpRequestForTesting.sendGETRequest(process.getProcess(), "",
                        "http://localhost:3567/recipe/signinup/codes", map, 1000, 1000, null,
                        Utils.getCdiVersion2_10ForTests(), "passwordless");
            } catch (HttpResponseException e) {
                error = e;
            }
            assertNotNull(error);
            assertEquals(400, error.statusCode);
            assertEquals(
                    "Http error. Status Code: 400. Message: Please provide exactly one of email, phoneNumber, " +
                            "deviceId or preAuthSessionId",
                    error.getMessage());
        }

        // no input param
        {
            HashMap<String, String> map = new HashMap<>();
            HttpResponseException error = null;
            try {
                HttpRequestForTesting.sendGETRequest(process.getProcess(), "",
                        "http://localhost:3567/recipe/signinup/codes", map, 1000, 1000, null,
                        Utils.getCdiVersion2_10ForTests(), "passwordless");
            } catch (HttpResponseException e) {
                error = e;
            }
            assertNotNull(error);
            assertEquals(400, error.statusCode);
            assertEquals(
                    "Http error. Status Code: 400. Message: Please provide exactly one of email, phoneNumber, " +
                            "deviceId or preAuthSessionId",
                    error.getMessage());
        }

        // malformed device ID
        {
            HashMap<String, String> map = new HashMap<>();
            map.put("deviceId", "anythin-does-anything");
            HttpResponseException error = null;
            try {
                HttpRequestForTesting.sendGETRequest(process.getProcess(), "",
                        "http://localhost:3567/recipe/signinup/codes", map, 1000, 1000, null,
                        Utils.getCdiVersion2_10ForTests(), "passwordless");
            } catch (HttpResponseException e) {
                error = e;
            }
            assertNotNull(error);
            assertEquals(400, error.statusCode);
            assertEquals("Http error. Status Code: 400. Message: Input encoding error in deviceId", error.getMessage());
        }

        process.kill();
        assertNotNull(process.checkOrWaitForEvent(ProcessState.PROCESS_STATE.STOPPED));
    }

    @Test
    public void testGetCodesNoMatch() throws Exception {
        String[] args = {"../"};

        TestingProcessManager.TestingProcess process = TestingProcessManager.start(args);
        assertNotNull(process.checkOrWaitForEvent(ProcessState.PROCESS_STATE.STARTED));

        if (StorageLayer.getStorage(process.getProcess()).getType() != STORAGE_TYPE.SQL) {
            return;
        }

        HashMap<String, String> map = new HashMap<>();
        map.put("deviceId", "nothing");
        JsonObject response = HttpRequestForTesting.sendGETRequest(process.getProcess(), "",
                "http://localhost:3567/recipe/signinup/codes", map, 1000, 1000, null, Utils.getCdiVersion2_10ForTests(),
                "passwordless");

        assertEquals("OK", response.get("status").getAsString());
        assertEquals(2, response.entrySet().size());
        assert (response.has("devices"));
        assertEquals(0, response.get("devices").getAsJsonArray().size());

        process.kill();
        assertNotNull(process.checkOrWaitForEvent(ProcessState.PROCESS_STATE.STOPPED));
    }

    @Test
    public void testGetCodes() throws Exception {
        String[] args = {"../"};

        TestingProcessManager.TestingProcess process = TestingProcessManager.start(args);
        assertNotNull(process.checkOrWaitForEvent(ProcessState.PROCESS_STATE.STARTED));

        if (StorageLayer.getStorage(process.getProcess()).getType() != STORAGE_TYPE.SQL) {
            return;
        }

        PasswordlessStorage storage = StorageLayer.getPasswordlessStorage(process.getProcess());

        String email = "test@example.com";
        String codeId = io.supertokens.utils.Utils.getUUID();

        String deviceIdHash = "pZ9SP0USbXbejGFO6qx7x3JBjupJZVtw4RkFiNtJGqc=";
        String linkCodeHash = "wo5UcFFVSblZEd1KOUOl-dpJ5zpSr_Qsor1Eg4TzDRE";

        // no match

        {
            HashMap<String, String> map = new HashMap<>();
            map.put("preAuthSessionId", deviceIdHash);
            JsonObject response = HttpRequestForTesting.sendGETRequest(process.getProcess(), "",
                    "http://localhost:3567/recipe/signinup/codes", map, 1000, 1000, null,
                    Utils.getCdiVersion2_10ForTests(), "passwordless");

            assertEquals("OK", response.get("status").getAsString());
            assertEquals(2, response.entrySet().size());
            assert (response.has("devices"));
            assertEquals(0, response.get("devices").getAsJsonArray().size());
        }

        storage.createDeviceWithCode(new TenantIdentifier(null, null, null), email, null, "linkCodeSalt",
                new PasswordlessCode(codeId, deviceIdHash, linkCodeHash, System.currentTimeMillis()));
        assertEquals(1, storage.getDevicesByEmail(new TenantIdentifier(null, null, null), email).length);

        // match

        {
            HashMap<String, String> map = new HashMap<>();
            map.put("preAuthSessionId", deviceIdHash);
            JsonObject response = HttpRequestForTesting.sendGETRequest(process.getProcess(), "",
                    "http://localhost:3567/recipe/signinup/codes", map, 1000, 1000, null,
                    Utils.getCdiVersion2_10ForTests(), "passwordless");

            assertEquals("OK", response.get("status").getAsString());
            assertEquals(2, response.entrySet().size());
            assert (response.has("devices"));
            JsonArray jsonDeviceList = response.get("devices").getAsJsonArray();
            assertEquals(1, jsonDeviceList.size());

            checkDevice(jsonDeviceList, 0, email, null, deviceIdHash, new String[]{codeId});
        }
        process.kill();
        assertNotNull(process.checkOrWaitForEvent(ProcessState.PROCESS_STATE.STOPPED));
    }

    @Test
    public void testGetCodesWithEmail() throws Exception {
        String[] args = {"../"};

        TestingProcessManager.TestingProcess process = TestingProcessManager.start(args);
        assertNotNull(process.checkOrWaitForEvent(ProcessState.PROCESS_STATE.STARTED));

        if (StorageLayer.getStorage(process.getProcess()).getType() != STORAGE_TYPE.SQL) {
            return;
        }

        PasswordlessStorage storage = StorageLayer.getPasswordlessStorage(process.getProcess());
        String email = "test@example.com";
        String codeId = io.supertokens.utils.Utils.getUUID();

        String deviceIdHash = "pZ9SP0USbXbejGFO6qx7x3JBjupJZVtw4RkFiNtJGqc=";
        String linkCodeHash = "wo5UcFFVSblZEd1KOUOl-dpJ5zpSr_Qsor1Eg4TzDRE";

        // OK without matching codes
        {
            HashMap<String, String> map = new HashMap<>();
            map.put("email", email);
            JsonObject response = HttpRequestForTesting.sendGETRequest(process.getProcess(), "",
                    "http://localhost:3567/recipe/signinup/codes", map, 1000, 1000, null,
                    Utils.getCdiVersion2_10ForTests(), "passwordless");

            assertEquals("OK", response.get("status").getAsString());
            assertEquals(2, response.entrySet().size());
            assert (response.has("devices"));
            assertEquals(0, response.get("devices").getAsJsonArray().size());
        }

        // OK with matching codes
        {
            storage.createDeviceWithCode(new TenantIdentifier(null, null, null), email, null, "linkCodeSalt",
                    new PasswordlessCode(codeId, deviceIdHash, linkCodeHash, System.currentTimeMillis()));
            assertEquals(1, storage.getDevicesByEmail(new TenantIdentifier(null, null, null), email).length);

            {
                HashMap<String, String> map = new HashMap<>();
                map.put("email", email.toUpperCase());
                JsonObject response = HttpRequestForTesting.sendGETRequest(process.getProcess(), "",
                        "http://localhost:3567/recipe/signinup/codes", map, 1000, 1000, null,
                        Utils.getCdiVersion2_10ForTests(), "passwordless");

                assertEquals("OK", response.get("status").getAsString());
                assertEquals(2, response.entrySet().size());
                assert (response.has("devices"));
                JsonArray jsonDeviceList = response.get("devices").getAsJsonArray();
                assertEquals(1, jsonDeviceList.size());
                checkDevice(jsonDeviceList, 0, email, null, deviceIdHash, new String[]{codeId});
            }
        }
        process.kill();
        assertNotNull(process.checkOrWaitForEvent(ProcessState.PROCESS_STATE.STOPPED));
    }

    @Test
    public void testGetCodesWithPhoneNumber() throws Exception {
        String[] args = {"../"};

        TestingProcessManager.TestingProcess process = TestingProcessManager.start(args);
        assertNotNull(process.checkOrWaitForEvent(ProcessState.PROCESS_STATE.STARTED));

        if (StorageLayer.getStorage(process.getProcess()).getType() != STORAGE_TYPE.SQL) {
            return;
        }

        PasswordlessStorage storage = StorageLayer.getPasswordlessStorage(process.getProcess());
        String phoneNumber = "+918989898989";
        String codeId = io.supertokens.utils.Utils.getUUID();

        String deviceIdHash = "pZ9SP0USbXbejGFO6qx7x3JBjupJZVtw4RkFiNtJGqc=";
        String linkCodeHash = "wo5UcFFVSblZEd1KOUOl-dpJ5zpSr_Qsor1Eg4TzDRE";

        // OK without matching codes
        {
            HashMap<String, String> map = new HashMap<>();
            map.put("phoneNumber", phoneNumber);
            JsonObject response = HttpRequestForTesting.sendGETRequest(process.getProcess(), "",
                    "http://localhost:3567/recipe/signinup/codes", map, 1000, 1000, null,
                    Utils.getCdiVersion2_10ForTests(), "passwordless");

            assertEquals("OK", response.get("status").getAsString());
            assertEquals(2, response.entrySet().size());
            assert (response.has("devices"));
            assertEquals(0, response.get("devices").getAsJsonArray().size());
        }

        // OK with matching codes
        {
            storage.createDeviceWithCode(new TenantIdentifier(null, null, null), null, phoneNumber, "linkCodeSalt",
                    new PasswordlessCode(codeId, deviceIdHash, linkCodeHash, System.currentTimeMillis()));
            assertEquals(1,
                    storage.getDevicesByPhoneNumber(new TenantIdentifier(null, null, null), phoneNumber).length);

            {
                HashMap<String, String> map = new HashMap<>();
                map.put("phoneNumber", phoneNumber);
                JsonObject response = HttpRequestForTesting.sendGETRequest(process.getProcess(), "",
                        "http://localhost:3567/recipe/signinup/codes", map, 1000, 1000, null,
                        Utils.getCdiVersion2_10ForTests(), "passwordless");

                assertEquals("OK", response.get("status").getAsString());
                assertEquals(2, response.entrySet().size());
                assert (response.has("devices"));
                JsonArray jsonDeviceList = response.get("devices").getAsJsonArray();
                assertEquals(1, jsonDeviceList.size());
                checkDevice(jsonDeviceList, 0, null, phoneNumber, deviceIdHash, new String[]{codeId});
            }
        }
        process.kill();
        assertNotNull(process.checkOrWaitForEvent(ProcessState.PROCESS_STATE.STOPPED));
    }

    @Test
    public void testGetCodesWithDeviceID() throws Exception {
        String[] args = {"../"};

        TestingProcessManager.TestingProcess process = TestingProcessManager.start(args);
        assertNotNull(process.checkOrWaitForEvent(ProcessState.PROCESS_STATE.STARTED));

        if (StorageLayer.getStorage(process.getProcess()).getType() != STORAGE_TYPE.SQL) {
            return;
        }

        PasswordlessStorage storage = StorageLayer.getPasswordlessStorage(process.getProcess());
        String deviceID = "randomDeviceID";
        String phoneNumber = "+918989898989";

        // OK without matching codes
        {
            HashMap<String, String> map = new HashMap<>();
            map.put("deviceId", deviceID);
            JsonObject response = HttpRequestForTesting.sendGETRequest(process.getProcess(), "",
                    "http://localhost:3567/recipe/signinup/codes", map, 1000, 1000, null,
                    Utils.getCdiVersion2_10ForTests(), "passwordless");

            assertEquals("OK", response.get("status").getAsString());
            assertEquals(2, response.entrySet().size());
            assert (response.has("devices"));
            assertEquals(0, response.get("devices").getAsJsonArray().size());
        }

        // OK with matching codes
        {
            Passwordless.CreateCodeResponse createCodeResponse = Passwordless.createCode(process.getProcess(), null,
                    phoneNumber, null, null);
            assertNotNull(createCodeResponse);

            deviceID = createCodeResponse.deviceId;

            assertEquals(1,
                    storage.getDevicesByPhoneNumber(new TenantIdentifier(null, null, null), phoneNumber).length);
            // TODO: deviceID =
            {
                HashMap<String, String> map = new HashMap<>();
                map.put("deviceId", deviceID);
                JsonObject response = HttpRequestForTesting.sendGETRequest(process.getProcess(), "",
                        "http://localhost:3567/recipe/signinup/codes", map, 1000, 1000, null,
                        Utils.getCdiVersion2_10ForTests(), "passwordless");

                assertEquals("OK", response.get("status").getAsString());
                assertEquals(2, response.entrySet().size());
                assert (response.has("devices"));
                JsonArray jsonDeviceList = response.get("devices").getAsJsonArray();
                assertEquals(1, jsonDeviceList.size());
                checkDevice(jsonDeviceList, 0, null, phoneNumber, createCodeResponse.deviceIdHash,
                        new String[]{createCodeResponse.codeId});
            }
        }
        process.kill();
        assertNotNull(process.checkOrWaitForEvent(ProcessState.PROCESS_STATE.STOPPED));
    }

    private void checkDevice(JsonArray jsonDeviceList, int ind, String email, String phoneNumber, String deviceIdHash,
                             String[] codeIds) {
        JsonObject device = jsonDeviceList.get(ind).getAsJsonObject();

        assertEquals(deviceIdHash, device.get("preAuthSessionId").getAsString());
        assertEquals(0, device.get("failedCodeInputAttemptCount").getAsInt());

        if (email == null) {
            assert (!device.has("email"));
        } else {
            assertEquals(email, device.get("email").getAsString());
        }

        if (phoneNumber == null) {
            assert (!device.has("phoneNumber"));
        } else {
            assertEquals(phoneNumber, device.get("phoneNumber").getAsString());
        }

        assert (device.has("codes"));
        JsonArray jsonCodeList = device.get("codes").getAsJsonArray();
        assertEquals(codeIds.length, jsonCodeList.size());
        for (int i = 0; i < codeIds.length; ++i) {
            checkCodeInJsonArray(jsonCodeList, i, codeIds[i]);
        }

        assertEquals(4, device.entrySet().size());
    }

    private void checkCodeInJsonArray(JsonArray jsonCodeList, int index, String codeId2) {
        JsonObject code = jsonCodeList.get(index).getAsJsonObject();
        assertEquals(codeId2, code.get("codeId").getAsString());
        assert (code.has("timeCreated"));
        assert (code.has("codeLifetime"));
        assertEquals(3, code.entrySet().size());
    }
}<|MERGE_RESOLUTION|>--- conflicted
+++ resolved
@@ -21,10 +21,7 @@
 import io.supertokens.ProcessState;
 import io.supertokens.passwordless.Passwordless;
 import io.supertokens.pluginInterface.STORAGE_TYPE;
-<<<<<<< HEAD
 import io.supertokens.pluginInterface.multitenancy.TenantIdentifier;
-=======
->>>>>>> a8e9154b
 import io.supertokens.pluginInterface.passwordless.PasswordlessCode;
 import io.supertokens.pluginInterface.passwordless.PasswordlessStorage;
 import io.supertokens.storageLayer.StorageLayer;
@@ -59,7 +56,7 @@
 
     @Test
     public void testBadInput() throws Exception {
-        String[] args = {"../"};
+        String[] args = { "../" };
 
         TestingProcessManager.TestingProcess process = TestingProcessManager.start(args);
         assertNotNull(process.checkOrWaitForEvent(ProcessState.PROCESS_STATE.STARTED));
@@ -129,7 +126,7 @@
 
     @Test
     public void testGetCodesNoMatch() throws Exception {
-        String[] args = {"../"};
+        String[] args = { "../" };
 
         TestingProcessManager.TestingProcess process = TestingProcessManager.start(args);
         assertNotNull(process.checkOrWaitForEvent(ProcessState.PROCESS_STATE.STARTED));
@@ -155,7 +152,7 @@
 
     @Test
     public void testGetCodes() throws Exception {
-        String[] args = {"../"};
+        String[] args = { "../" };
 
         TestingProcessManager.TestingProcess process = TestingProcessManager.start(args);
         assertNotNull(process.checkOrWaitForEvent(ProcessState.PROCESS_STATE.STARTED));
@@ -206,7 +203,7 @@
             JsonArray jsonDeviceList = response.get("devices").getAsJsonArray();
             assertEquals(1, jsonDeviceList.size());
 
-            checkDevice(jsonDeviceList, 0, email, null, deviceIdHash, new String[]{codeId});
+            checkDevice(jsonDeviceList, 0, email, null, deviceIdHash, new String[] { codeId });
         }
         process.kill();
         assertNotNull(process.checkOrWaitForEvent(ProcessState.PROCESS_STATE.STOPPED));
@@ -214,7 +211,7 @@
 
     @Test
     public void testGetCodesWithEmail() throws Exception {
-        String[] args = {"../"};
+        String[] args = { "../" };
 
         TestingProcessManager.TestingProcess process = TestingProcessManager.start(args);
         assertNotNull(process.checkOrWaitForEvent(ProcessState.PROCESS_STATE.STARTED));
@@ -262,7 +259,7 @@
                 assert (response.has("devices"));
                 JsonArray jsonDeviceList = response.get("devices").getAsJsonArray();
                 assertEquals(1, jsonDeviceList.size());
-                checkDevice(jsonDeviceList, 0, email, null, deviceIdHash, new String[]{codeId});
+                checkDevice(jsonDeviceList, 0, email, null, deviceIdHash, new String[] { codeId });
             }
         }
         process.kill();
@@ -271,7 +268,7 @@
 
     @Test
     public void testGetCodesWithPhoneNumber() throws Exception {
-        String[] args = {"../"};
+        String[] args = { "../" };
 
         TestingProcessManager.TestingProcess process = TestingProcessManager.start(args);
         assertNotNull(process.checkOrWaitForEvent(ProcessState.PROCESS_STATE.STARTED));
@@ -320,7 +317,7 @@
                 assert (response.has("devices"));
                 JsonArray jsonDeviceList = response.get("devices").getAsJsonArray();
                 assertEquals(1, jsonDeviceList.size());
-                checkDevice(jsonDeviceList, 0, null, phoneNumber, deviceIdHash, new String[]{codeId});
+                checkDevice(jsonDeviceList, 0, null, phoneNumber, deviceIdHash, new String[] { codeId });
             }
         }
         process.kill();
@@ -329,7 +326,7 @@
 
     @Test
     public void testGetCodesWithDeviceID() throws Exception {
-        String[] args = {"../"};
+        String[] args = { "../" };
 
         TestingProcessManager.TestingProcess process = TestingProcessManager.start(args);
         assertNotNull(process.checkOrWaitForEvent(ProcessState.PROCESS_STATE.STARTED));
@@ -380,7 +377,7 @@
                 JsonArray jsonDeviceList = response.get("devices").getAsJsonArray();
                 assertEquals(1, jsonDeviceList.size());
                 checkDevice(jsonDeviceList, 0, null, phoneNumber, createCodeResponse.deviceIdHash,
-                        new String[]{createCodeResponse.codeId});
+                        new String[] { createCodeResponse.codeId });
             }
         }
         process.kill();
@@ -388,7 +385,7 @@
     }
 
     private void checkDevice(JsonArray jsonDeviceList, int ind, String email, String phoneNumber, String deviceIdHash,
-                             String[] codeIds) {
+            String[] codeIds) {
         JsonObject device = jsonDeviceList.get(ind).getAsJsonObject();
 
         assertEquals(deviceIdHash, device.get("preAuthSessionId").getAsString());
