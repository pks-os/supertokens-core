--- conflicted
+++ resolved
@@ -129,14 +129,7 @@
             if (killed) {
                 return;
             }
-<<<<<<< HEAD
-            // we check if there are multiple user pool IDs loaded, and if there are,
-            // we clear all the info before killing cause otherwise those extra dbs will retain info
-            // across tests
-            if (removeAllInfo && StorageLayer.hasMultipleUserPools(this.main)) {
-=======
             if (removeAllInfo) {
->>>>>>> 238cdc8b
                 try {
                     main.deleteAllInformationForTesting();
                 } catch (Exception e) {
